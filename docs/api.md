# API documentation of phy

phy: interactive visualization and manual spike sorting of large-scale ephys data.

## Table of contents

### [phy.utils](#phyutils)

* [phy.utils.add_alpha](#phyutilsadd_alpha)
* [phy.utils.attach_plugins](#phyutilsattach_plugins)
* [phy.utils.ensure_dir_exists](#phyutilsensure_dir_exists)
* [phy.utils.load_json](#phyutilsload_json)
* [phy.utils.load_master_config](#phyutilsload_master_config)
* [phy.utils.load_pickle](#phyutilsload_pickle)
* [phy.utils.phy_config_dir](#phyutilsphy_config_dir)
* [phy.utils.read_python](#phyutilsread_python)
* [phy.utils.read_text](#phyutilsread_text)
* [phy.utils.read_tsv](#phyutilsread_tsv)
* [phy.utils.save_json](#phyutilssave_json)
* [phy.utils.save_pickle](#phyutilssave_pickle)
* [phy.utils.selected_cluster_color](#phyutilsselected_cluster_color)
* [phy.utils.write_text](#phyutilswrite_text)
* [phy.utils.write_tsv](#phyutilswrite_tsv)
* [phy.utils.Bunch](#phyutilsbunch)
* [phy.utils.ClusterColorSelector](#phyutilsclustercolorselector)
* [phy.utils.Context](#phyutilscontext)
* [phy.utils.IPlugin](#phyutilsiplugin)


### [phy.gui](#phygui)

* [phy.gui.busy_cursor](#phyguibusy_cursor)
* [phy.gui.create_app](#phyguicreate_app)
* [phy.gui.input_dialog](#phyguiinput_dialog)
* [phy.gui.is_high_dpi](#phyguiis_high_dpi)
* [phy.gui.message_box](#phyguimessage_box)
* [phy.gui.prompt](#phyguiprompt)
* [phy.gui.require_qt](#phyguirequire_qt)
* [phy.gui.run_app](#phyguirun_app)
* [phy.gui.screen_size](#phyguiscreen_size)
* [phy.gui.screenshot](#phyguiscreenshot)
* [phy.gui.thread_pool](#phyguithread_pool)
* [phy.gui.Actions](#phyguiactions)
* [phy.gui.Debouncer](#phyguidebouncer)
* [phy.gui.DockWidget](#phyguidockwidget)
* [phy.gui.GUI](#phyguigui)
* [phy.gui.GUIState](#phyguiguistate)
* [phy.gui.HTMLBuilder](#phyguihtmlbuilder)
* [phy.gui.HTMLWidget](#phyguihtmlwidget)
* [phy.gui.IPythonView](#phyguiipythonview)
* [phy.gui.KeyValueWidget](#phyguikeyvaluewidget)
* [phy.gui.Snippets](#phyguisnippets)
* [phy.gui.Table](#phyguitable)
* [phy.gui.Worker](#phyguiworker)


### [phy.plot](#phyplot)

* [phy.plot.Subplot](#phyplotsubplot)
* [phy.plot.extend_bounds](#phyplotextend_bounds)
* [phy.plot.get_linear_x](#phyplotget_linear_x)
* [phy.plot.Axes](#phyplotaxes)
* [phy.plot.AxisLocator](#phyplotaxislocator)
* [phy.plot.BaseCanvas](#phyplotbasecanvas)
* [phy.plot.BaseLayout](#phyplotbaselayout)
* [phy.plot.BaseVisual](#phyplotbasevisual)
* [phy.plot.BatchAccumulator](#phyplotbatchaccumulator)
* [phy.plot.Boxed](#phyplotboxed)
* [phy.plot.GLSLInserter](#phyplotglslinserter)
* [phy.plot.Grid](#phyplotgrid)
* [phy.plot.HistogramVisual](#phyplothistogramvisual)
* [phy.plot.ImageVisual](#phyplotimagevisual)
* [phy.plot.Lasso](#phyplotlasso)
* [phy.plot.LineVisual](#phyplotlinevisual)
* [phy.plot.PanZoom](#phyplotpanzoom)
* [phy.plot.PlotCanvas](#phyplotplotcanvas)
* [phy.plot.PlotVisual](#phyplotplotvisual)
* [phy.plot.PolygonVisual](#phyplotpolygonvisual)
* [phy.plot.Range](#phyplotrange)
* [phy.plot.Scale](#phyplotscale)
* [phy.plot.ScatterVisual](#phyplotscattervisual)
* [phy.plot.TextVisual](#phyplottextvisual)
* [phy.plot.TransformChain](#phyplottransformchain)
* [phy.plot.Translate](#phyplottranslate)
* [phy.plot.UniformPlotVisual](#phyplotuniformplotvisual)
* [phy.plot.UniformScatterVisual](#phyplotuniformscattervisual)


### [phy.cluster](#phycluster)

* [phy.cluster.select_traces](#phyclusterselect_traces)
* [phy.cluster.AmplitudeView](#phyclusteramplitudeview)
* [phy.cluster.ClusterMeta](#phyclusterclustermeta)
* [phy.cluster.ClusterScatterView](#phyclusterclusterscatterview)
* [phy.cluster.ClusterView](#phyclusterclusterview)
* [phy.cluster.Clustering](#phyclusterclustering)
* [phy.cluster.CorrelogramView](#phyclustercorrelogramview)
* [phy.cluster.FeatureView](#phyclusterfeatureview)
* [phy.cluster.FiringRateView](#phyclusterfiringrateview)
* [phy.cluster.HistogramView](#phyclusterhistogramview)
* [phy.cluster.ISIView](#phyclusterisiview)
* [phy.cluster.ManualClusteringView](#phyclustermanualclusteringview)
* [phy.cluster.ProbeView](#phyclusterprobeview)
* [phy.cluster.RasterView](#phyclusterrasterview)
* [phy.cluster.ScatterView](#phyclusterscatterview)
* [phy.cluster.SimilarityView](#phyclustersimilarityview)
* [phy.cluster.Supervisor](#phyclustersupervisor)
* [phy.cluster.TemplateView](#phyclustertemplateview)
* [phy.cluster.TraceImageView](#phyclustertraceimageview)
* [phy.cluster.TraceView](#phyclustertraceview)
* [phy.cluster.UpdateInfo](#phyclusterupdateinfo)
* [phy.cluster.WaveformView](#phyclusterwaveformview)


### [phy.apps](#phyapps)

* [phy.apps.add_default_handler](#phyappsadd_default_handler)
* [phy.apps.capture_exceptions](#phyappscapture_exceptions)
* [phy.apps.contextmanager](#phyappscontextmanager)
* [phy.apps.exceptionHandler](#phyappsexceptionhandler)
* [phy.apps.format_exception](#phyappsformat_exception)
* [phy.apps.BaseController](#phyappsbasecontroller)
* [phy.apps.FeatureMixin](#phyappsfeaturemixin)
* [phy.apps.Path](#phyappspath)
* [phy.apps.QtDialogLogger](#phyappsqtdialoglogger)
* [phy.apps.TemplateMixin](#phyappstemplatemixin)
* [phy.apps.TraceMixin](#phyappstracemixin)
* [phy.apps.WaveformMixin](#phyappswaveformmixin)


### [phy.apps.template](#phyappstemplate)

* [phy.apps.template.from_sparse](#phyappstemplatefrom_sparse)
* [phy.apps.template.get_template_params](#phyappstemplateget_template_params)
* [phy.apps.template.load_model](#phyappstemplateload_model)
* [phy.apps.template.template_describe](#phyappstemplatetemplate_describe)
* [phy.apps.template.template_gui](#phyappstemplatetemplate_gui)
* [phy.apps.template.TemplateController](#phyappstemplatetemplatecontroller)
* [phy.apps.template.TemplateModel](#phyappstemplatetemplatemodel)


### [phy.apps.kwik](#phyappskwik)

* [phy.apps.kwik.kwik_describe](#phyappskwikkwik_describe)
* [phy.apps.kwik.kwik_gui](#phyappskwikkwik_gui)
* [phy.apps.kwik.KwikController](#phyappskwikkwikcontroller)




## phy.utils

Utilities: plugin system, event system, configuration system, profiling, debugging, cacheing,
basic read/write functions.

---

#### phy.utils.add_alpha


**`phy.utils.add_alpha(c, alpha=1.0)`**

Add an alpha channel to an RGB color.

**Parameters**


* `c : array-like (2D, shape[1] == 3) or 3-tuple`

* `alpha : float`

---

#### phy.utils.attach_plugins


**`phy.utils.attach_plugins(controller, plugins=None, config_dir=None, dirs=None)`**

Attach plugins to a controller object.

Attached plugins are those found in the user configuration file for the given gui_name or
class name of the Controller instance, plus those specified in the plugins keyword argument.

**Parameters**


* `controller : object`
    The controller object that will be passed to the `attach_to_controller()` plugins methods.

* `plugins : list of str`
    List of plugin names to attach in addition to those found in the user configuration file.

* `config_dir : str`
    Path to the user configuration file. By default, the directory is `~/.phy/`.

---

#### phy.utils.ensure_dir_exists


**`phy.utils.ensure_dir_exists(path)`**

Ensure a directory exists, and create it otherwise.

---

#### phy.utils.load_json


**`phy.utils.load_json(path)`**

Load a JSON file.

---

#### phy.utils.load_master_config


**`phy.utils.load_master_config(config_dir=None)`**

Load a master Config file from the user configuration file (by default, this is
`~/.phy/phy_config.py`).

---

#### phy.utils.load_pickle


**`phy.utils.load_pickle(path)`**

Load a pickle file using joblib.

---

#### phy.utils.phy_config_dir


**`phy.utils.phy_config_dir()`**

Return the absolute path to the phy user directory. By default, `~/.phy/`.

---

#### phy.utils.read_python


**`phy.utils.read_python(path)`**

Read a Python file.

**Parameters**


* `path : str or Path`

**Returns**


* `metadata : dict`
    A dictionary containing all variables defined in the Python file (with `exec()`).

---

#### phy.utils.read_text


**`phy.utils.read_text(path)`**

Read a text file.

---

#### phy.utils.read_tsv


**`phy.utils.read_tsv(path)`**

Read a CSV/TSV file.

**Returns**


* `data : list of dicts`

---

#### phy.utils.save_json


**`phy.utils.save_json(path, data)`**

Save a dictionary to a JSON file.

Support NumPy arrays and QByteArray objects. NumPy arrays are saved as base64-encoded strings,
except for 1D arrays with less than 10 elements, which are saved as a list for human
readability.

---

#### phy.utils.save_pickle


**`phy.utils.save_pickle(path, data)`**

Save data to a pickle file using joblib.

---

#### phy.utils.selected_cluster_color


**`phy.utils.selected_cluster_color(i, alpha=1.0)`**

Return the color, as a 4-tuple, of the i-th selected cluster.

---

#### phy.utils.write_text


**`phy.utils.write_text(path, contents)`**

Write a text file.

---

#### phy.utils.write_tsv


**`phy.utils.write_tsv(path, data, first_field=None, exclude_fields=(), n_significant_figures=4)`**

Write a CSV/TSV file.

**Parameters**


* `data : list of dicts`

* `first_field : str`
    The name of the field that should come first in the file.

* `exclude_fields : list-like`
    Fields present in the data that should not be saved in the file.

* `n_significant_figures : int`
    Number of significant figures used for floating-point numbers in the file.

---

### phy.utils.Bunch

A subclass of dictionary with an additional dot syntax.

---

#### Bunch.copy


**`Bunch.copy(self)`**

Return a new Bunch instance which is a copy of the current Bunch instance.

---

### phy.utils.ClusterColorSelector

Assign a color to clusters depending on cluster labels or metrics.

---

#### ClusterColorSelector.get


**`ClusterColorSelector.get(self, cluster_id, alpha=None)`**

Return the RGBA color of a single cluster.

---

#### ClusterColorSelector.get_colors


**`ClusterColorSelector.get_colors(self, cluster_ids, alpha=1.0)`**

Return the RGBA colors of some clusters.

---

#### ClusterColorSelector.get_values


**`ClusterColorSelector.get_values(self, cluster_ids)`**

Get the values of clusters for the selected color field..

---

#### ClusterColorSelector.map


**`ClusterColorSelector.map(self, values)`**

Convert values to colors using the selected colormap.

**Parameters**


* `values : array-like (1D)`

**Returns**


* `colors : array-like (2D, shape[1] == 3)`

---

#### ClusterColorSelector.set_cluster_ids


**`ClusterColorSelector.set_cluster_ids(self, cluster_ids)`**

Precompute the value range for all clusters.

---

#### ClusterColorSelector.set_color_mapping


**`ClusterColorSelector.set_color_mapping(self, fun=None, colormap=None, categorical=None, logarithmic=None)`**

Set the field used to choose the cluster colors, and the associated colormap.

**Parameters**


* `fun : function`
    Function cluster_id => value

* `colormap : array-like`
    A `(N, 3)` array with the colormaps colors

* `categorical : boolean`
    Whether the colormap is categorical (one value = one color) or continuous (values
    are continuously mapped from their initial interval to the colors).

* `logarithmic : boolean`
    Whether to use a logarithmic transform for the mapping.

---

### phy.utils.Context

Handle function disk and memory caching with joblib.

Memcaching a function is used to save *in memory* the output of the function for all
passed inputs. Input should be hashable. NumPy arrays are supported. The contents of the
memcache in memory can be persisted to disk with `context.save_memcache()` and
`context.load_memcache()`.

Caching a function is used to save *on disk* the output of the function for all passed
inputs. Input should be hashable. NumPy arrays are supported. This is to be preferred
over memcache when the inputs or outputs are large, and when the computations are longer
than loading the result from disk.

**Constructor**


* `cache_dir : str`
    The directory in which the cache will be created.

* `verbose : int`
    The verbosity level passed to joblib Memory.

**Examples**

```python
@context.memcache
def my_function(x):
    return x * x

@context.cache
def my_function(x):
    return x * x
```

---

#### Context.cache


**`Context.cache(self, f)`**

Cache a function using the context's cache directory.

---

#### Context.load


**`Context.load(self, name, location='local')`**

Load a dictionary saved in the cache directory.

**Parameters**


* `name : str`
    The name of the object to save to disk.

* `location : str`
    Can be `local` or `global`.

---

#### Context.load_memcache


**`Context.load_memcache(self, name)`**

Load the memcache from disk (pickle file), if it exists.

---

#### Context.memcache


**`Context.memcache(self, f)`**

Cache a function in memory using an internal dictionary.

---

#### Context.save


**`Context.save(self, name, data, location='local', kind='json')`**

Save a dictionary in a JSON/pickle file within the cache directory.

**Parameters**


* `name : str`
    The name of the object to save to disk.

* `data : dict`
    Any serializable dictionary that will be persisted to disk.

* `location : str`
    Can be `local` or `global`.

* `kind : str`
    Can be `json` or `pickle`.

---

#### Context.save_memcache


**`Context.save_memcache(self)`**

Save the memcache to disk using pickle.

---

### phy.utils.IPlugin

All plugin classes should derive from this class.

Plugin classes should just implement a method `attach_to_controller(self, controller)`.

---

## phy.gui

GUI routines.

---

#### phy.gui.busy_cursor


**`phy.gui.busy_cursor(activate=True)`**

Context manager displaying a busy cursor during a long command.

---

#### phy.gui.create_app


**`phy.gui.create_app()`**

Create a Qt application.

---

#### phy.gui.input_dialog


**`phy.gui.input_dialog(title, sentence, text=None)`**

Display a dialog with a text box.

**Parameters**


* `title : str`
    Title of the dialog.

* `sentence : str`
    Message of the dialog.

* `text : str`
    Default text in the text box.

---

#### phy.gui.is_high_dpi


**`phy.gui.is_high_dpi()`**

Return whether the screen has a high density.

Note: currently, this only returns whether the screen width is greater than an arbitrary
value chosen at 3000.

---

#### phy.gui.message_box


**`phy.gui.message_box(message, title='Message', level=None)`**

Display a message box.

**Parameters**

* `message : str`

* `title : str`

* `level : str`
    information, warning, or critical

---

#### phy.gui.prompt


**`phy.gui.prompt(message, buttons=('yes', 'no'), title='Question')`**

Display a dialog with several buttons to confirm or cancel an action.

**Parameters**


* `message : str`
    Dialog message.

* `buttons : tuple`
    Name of the standard buttons to show in the prompt: yes, no, ok, cancel, close, etc.
    See the full list at https://doc.qt.io/qt-5/qmessagebox.html#StandardButton-enum

* `title : str`
    Dialog title.

---

#### phy.gui.require_qt


**`phy.gui.require_qt(func)`**

Function decorator to specify that a function requires a Qt application.

Use this decorator to specify that a function needs a running
Qt application before it can run. An error is raised if that is not
the case.

---

#### phy.gui.run_app


**`phy.gui.run_app()`**

Run the Qt application.

---

#### phy.gui.screen_size


**`phy.gui.screen_size()`**

Return the screen size as a tuple (width, height).

---

#### phy.gui.screenshot


**`phy.gui.screenshot(widget, path=None, dir=None)`**

Save a screenshot of a Qt widget to a PNG file.

By default, the screenshots are saved in `~/.phy/screenshots/`.

**Parameters**


* `widget : Qt widget`
    Any widget to capture (including OpenGL widgets).

* `path : str or Path`
    Path to the PNG file.

---

#### phy.gui.thread_pool


**`phy.gui.thread_pool()`**

Return a QThreadPool instance that can `start()` Worker instances for multithreading.

**Example**

```python
w = Worker(print, "hello world")
thread_pool().start(w)
```

---

### phy.gui.Actions

Group of actions bound to a GUI.

This class attaches to a GUI and implements the following features:

* Add and remove actions
* Keyboard shortcuts for the actions
* Display all shortcuts

**Constructor**


* `gui : GUI instance`

* `name : str`
    Name of this group of actions.

* `menu : str`
    Name of the GUI menu that will contain the actions.

* `submenu : str`
    Name of the GUI submenu that will contain the actions.

* `default_shortcuts : dict`
    Map action names to keyboard shortcuts (regular strings).

* `default_snippets : dict`
    Map action names to snippets (regular strings).

---

#### Actions.add


**`Actions.add(self, callback=None, name=None, shortcut=None, alias=None, prompt=False, n_args=None, docstring=None, menu=None, submenu=None, verbose=True, checkable=False, checked=False, set_busy=False, prompt_default=None, show_shortcut=True, icon=None, toolbar=False)`**

Add an action with a keyboard shortcut.

**Parameters**


* `callback : function`
    Take no argument if checkable is False, or a boolean (checked) if it is True

* `name : str`
    Action name, the callback's name by default.

* `shortcut : str`
    The keyboard shortcut for this action.

* `alias : str`
    Snippet, the name by default.

* `prompt : boolean`
    Whether this action should display a dialog with an input box where the user can
    write arguments to the callback function.

* `n_args : int`
    If prompt is True, specify the number of expected arguments.

* `set_busy : boolean`
    Whether to use a busy cursor while performing the action.

* `prompt_default : str`
    The default text in the input text box, if prompt is True.

* `docstring : str`
    The action docstring, to be displayed in the status bar when hovering over the action
    item in the menu. By default, the function's docstring.

* `menu : str`
    The name of the menu where the action should be added. It is automatically created
    if it doesn't exist.

* `submenu : str`
    The name of the submenu where the action should be added. It is automatically created
    if it doesn't exist.

* `checkable : boolean`
    Whether the action is checkable (toggle on/off).

* `checked : boolean`
    Whether the checkable action is initially checked or not.

* `show_shortcut : boolean`
    Whether to show the shortcut in the Help action that displays all GUI shortcuts.

* `icon : str`
    Hexadecimal code of the font-awesome icon.

* `toolbar : boolean`
    Whether to add the action to the toolbar.

---

#### Actions.disable


**`Actions.disable(self, name=None)`**

Disable all actions, or only one if a name is passed.

---

#### Actions.enable


**`Actions.enable(self, name=None)`**

Enable all actions, or only one if a name is passed..

---

#### Actions.get


**`Actions.get(self, name)`**

Get a QAction instance from its name.

---

#### Actions.remove


**`Actions.remove(self, name)`**

Remove an action.

---

#### Actions.remove_all


**`Actions.remove_all(self)`**

Remove all actions.

---

#### Actions.run


**`Actions.run(self, name, *args)`**

Run an action as specified by its name.

---

#### Actions.separator


**`Actions.separator(self, menu=None)`**

Add a separator.

**Parameters**


* `menu : str`
    The menu that will contain the separator, or the Actions menu by default.

---

#### Actions.show_shortcuts


**`Actions.show_shortcuts(self)`**

Display all shortcuts in the console.

---

#### Actions.shortcuts


**`Actions.shortcuts`**

A dictionary mapping action names to keyboard shortcuts.

---

### phy.gui.Debouncer

Debouncer to work in a Qt application.

Jobs are submitted at given times. They are executed immediately if the
delay since the last submission is greater than some threshold. Otherwise, execution
is delayed until the delay since the last submission is greater than the threshold.
During the waiting time, all submitted jobs erase previous jobs in the queue, so
only the last jobs are taken into account.

This is used when multiple row selections are done in an HTML table, and each row
selection is taking a perceptible time to finish.

**Constructor**


* `delay : int`
    The minimal delay between the execution of two successive actions.

**Example**

```python
d = Debouncer(delay=250)
for i in range(10):
    d.submit(print, "hello world", i)
d.trigger()  # show "hello world 0" and "hello world 9" after a delay

```

---

#### Debouncer.stop_waiting


**`Debouncer.stop_waiting(self, delay=0.1)`**

Stop waiting and force the pending actions to execute (almost) immediately.

---

#### Debouncer.submit


**`Debouncer.submit(self, f, *args, key=None, **kwargs)`**

Submit a function call. Execute immediately if the delay since the last submission
is higher than the threshold, or wait until executing it otherwiser.

---

#### Debouncer.trigger


**`Debouncer.trigger(self)`**

Execute the pending actions.

---

### phy.gui.DockWidget

A dock widget with a custom title bar.

The title bar has a status text at the middle, and a group of buttons on the right.
By default, the buttons on the right are screenshot and close. New buttons can be added
in this group, from right to left.

---

#### DockWidget.add_button


**`DockWidget.add_button(self, callback=None, text=None, icon=None, checkable=False, checked=False, event=None, name=None)`**

Add a button to the dock title bar, to the right.

**Parameters**


* `callback : function`
    Callback function when the button is clicked.

* `text : str`
    Text of the button.

* `icon : str`
    Fontawesome icon of the button specified as a unicode string with 4 hexadecimal
    characters.

* `checkable : boolean`
    Whether the button is checkable.

* `checked : boolean`
    Whether the checkable button is initially checked.

* `event : str`
    Name of the event that is externally raised when the status of the button is changed.
    This is used to synchronize the button's checked status when the value changes
    via another mean than clicking on the button.

* `name : str`
    Name of the button.

---

#### DockWidget.add_checkbox


**`DockWidget.add_checkbox(self, callback=None, text=None, checked=False, name=None)`**

Add a checkbox to the dock title bar, to the right.

**Parameters**


* `callback : function`
    Callback function when the checkbox is clicked.

* `text : str`
    Text of the checkbox.

* `checked : boolean`
    Whether the checkbox is initially checked.

* `name : str`
    Name of the button.

---

#### DockWidget.closeEvent


**`DockWidget.closeEvent(self, e)`**

Qt slot when the window is closed.

---

#### DockWidget.get_widget


**`DockWidget.get_widget(self, name)`**

Get a dock title bar widget by its name.

---

#### DockWidget.set_status


**`DockWidget.set_status(self, text)`**

Set the status text of the widget.

---

#### DockWidget.status


**`DockWidget.status`**

Current status text of the title bar.

---

### phy.gui.GUI

A Qt main window containing docking widgets. This class derives from `QMainWindow`.

**Constructor**


* `position : 2-tuple`
    Coordinates of the GUI window on the screen, in pixels.

* `size : 2-tuple`
    Requested size of the GUI window, in pixels.

* `name : str`
    Name of the GUI window, set in the title bar.

* `subtitle : str`
    Subtitle of the GUI window, set in the title bar after the name.

* `view_creator : dict`
    Map view classnames to functions that take no arguments and return a new view instance
    of that class.

* `view_count : dict`
    Map view classnames to integers specifying the number of views to create for every
    view class.

* `default_views : list-like`
    List of view names to create by default (overriden by `view_count` if not empty).

* `config_dir : str or Path`
    User configuration directory used to load/save the GUI state

* `enable_threading : boolean`
    Whether to enable threading in views or not (used in `ManualClusteringView`).

**Events**

close
show
add_view
close_view

---

#### GUI.add_view


**`GUI.add_view(self, view, position=None, closable=True, floatable=True, floating=None)`**

Add a dock widget to the main window.

**Parameters**


* `view : View`

* `position : str`
    Relative position where to add the view (left, right, top, bottom).

* `closable : boolean`
    Whether the view can be closed by the user.

* `floatable : boolean`
    Whether the view can be detached from the main GUI.

* `floating : boolean`
    Whether the view should be added in floating mode or not.

---

#### GUI.closeEvent


**`GUI.closeEvent(self, e)`**

Qt slot when the window is closed.

---

#### GUI.create_and_add_view


**`GUI.create_and_add_view(self, view_name)`**

Create a view and add it to the GUI.

---

#### GUI.create_views


**`GUI.create_views(self)`**

Create and add as many views as specified in view_count.

---

#### GUI.dialog


**`GUI.dialog(self, message)`**

Show a message in a dialog box.

---

#### GUI.get_menu


**`GUI.get_menu(self, name)`**

Get or create a menu.

---

#### GUI.get_submenu


**`GUI.get_submenu(self, menu, name)`**

Get or create a submenu.

---

#### GUI.get_view


**`GUI.get_view(self, cls, index=0)`**

Return a view from a given class. If there are multiple views of the same class,
specify the view index (0 by default).

---

#### GUI.list_views


**`GUI.list_views(self, *classes)`**

Return the list of views which are instances of one or several classes.

---

#### GUI.lock_status


**`GUI.lock_status(self)`**

Lock the status bar.

---

#### GUI.remove_menu


**`GUI.remove_menu(self, name)`**

Remove a menu.

---

#### GUI.restore_geometry_state


**`GUI.restore_geometry_state(self, gs)`**

Restore the position of the main window and the docks.

The GUI widgets need to be recreated first.

This function can be called in `on_show()`.

---

#### GUI.save_geometry_state


**`GUI.save_geometry_state(self)`**

Return picklable geometry and state of the window and docks.

This function can be called in `on_close()`.

---

#### GUI.set_default_actions


**`GUI.set_default_actions(self)`**

Create the default actions (file, views, help...).

---

#### GUI.show


**`GUI.show(self)`**

Show the window.

---

#### GUI.unlock_status


**`GUI.unlock_status(self)`**

Unlock the status bar.

---

#### GUI.status_message


**`GUI.status_message`**

The message in the status bar, can be set by the user.

---

#### GUI.view_count


**`GUI.view_count`**

Return the number of views of every type, as a dictionary mapping view class names
to an integer.

---

#### GUI.views


**`GUI.views`**

Return the list of views in the GUI.

---

### phy.gui.GUIState

Represent the state of the GUI: positions of the views and all parameters associated
to the GUI and views. Derive from `Bunch`, which itself derives from `dict`.

The GUI state is automatically loaded from the user configuration directory.
The default path is `~/.phy/GUIName/state.json`.

The global GUI state is common to all instances of the GUI.
The local GUI state is specific to an instance of the GUI, for example a given dataset.

**Constructor**


* `path : str or Path`
    The path to the JSON file containing the global GUI state.

* `local_path : str or Path`
    The path to the JSON file containing the local GUI state.

* `default_state_path : str or Path`
    The path to the default JSON file provided in the library.

* `local_keys : list`
    A list of strings `key1.key2` of the elements of the GUI state that should only be saved
    in the local state, and not the global state.

---

#### GUIState.add_local_keys


**`GUIState.add_local_keys(self, keys)`**

Add local keys.

---

#### GUIState.copy


**`GUIState.copy(self)`**

Return a new Bunch instance which is a copy of the current Bunch instance.

---

#### GUIState.get_view_state


**`GUIState.get_view_state(self, view)`**

Return the state of a view instance.

---

#### GUIState.load


**`GUIState.load(self)`**

Load the state from the JSON file in the config dir.

---

#### GUIState.save


**`GUIState.save(self)`**

Save the state to the JSON files in the config dir (global) and local dir (if any).

---

#### GUIState.update_view_state


**`GUIState.update_view_state(self, view, state)`**

Update the state of a view instance.

**Parameters**


* `view : View instance`

* `state : Bunch instance`

---

### phy.gui.HTMLBuilder

Build an HTML widget.

---

#### HTMLBuilder.add_header


**`HTMLBuilder.add_header(self, s)`**

Add HTML headers.

---

#### HTMLBuilder.add_script


**`HTMLBuilder.add_script(self, s)`**

Add Javascript code.

---

#### HTMLBuilder.add_script_src


**`HTMLBuilder.add_script_src(self, filename)`**

Add a link to a Javascript file.

---

#### HTMLBuilder.add_style


**`HTMLBuilder.add_style(self, s)`**

Add a CSS style.

---

#### HTMLBuilder.add_style_src


**`HTMLBuilder.add_style_src(self, filename)`**

Add a link to a stylesheet URL.

---

#### HTMLBuilder.set_body


**`HTMLBuilder.set_body(self, body)`**

Set the HTML body of the widget.

---

#### HTMLBuilder.set_body_src


**`HTMLBuilder.set_body_src(self, filename)`**

Set the path to an HTML file containing the body of the widget.

---

#### HTMLBuilder.html


**`HTMLBuilder.html`**

Return the reconstructed HTML code of the widget.

---

### phy.gui.HTMLWidget

An HTML widget that is displayed with Qt, with Javascript support and Python-Javascript
interactions capabilities. These interactions are asynchronous in Qt5, which requires
extensive use of callback functions in Python, as well as synchronization primitives
for unit tests.

**Constructor**


* `parent : Widget`

* `title : window title`

* `debounce_events : list-like`
    The list of event names, raised by the underlying HTML widget, that should be debounced.

---

#### HTMLWidget.build


**`HTMLWidget.build(self, callback=None)`**

Rebuild the HTML code of the widget.

---

#### HTMLWidget.eval_js


**`HTMLWidget.eval_js(self, expr, callback=None)`**

Evaluate a Javascript expression.

**Parameters**


* `expr : str`
    A Javascript expression.

* `callback : function`
    A Python function that is called once the Javascript expression has been
    evaluated. It takes as input the output of the Javascript expression.

---

#### HTMLWidget.set_html


**`HTMLWidget.set_html(self, html, callback=None)`**

Set the HTML code.

---

#### HTMLWidget.view_source


**`HTMLWidget.view_source(self, callback=None)`**

View the HTML source of the widget.

---

#### HTMLWidget.debouncer


**`HTMLWidget.debouncer`**

Widget debouncer.

---

### phy.gui.IPythonView

A view with an IPython console living in the same Python process as the GUI.

---

#### IPythonView.attach


**`IPythonView.attach(self, gui, **kwargs)`**

Add the view to the GUI, start the kernel, and inject the specified variables.

---

#### IPythonView.inject


**`IPythonView.inject(self, **kwargs)`**

Inject variables into the IPython namespace.

---

#### IPythonView.start_kernel


**`IPythonView.start_kernel(self)`**

Start the IPython kernel.

---

#### IPythonView.stop


**`IPythonView.stop(self)`**

Stop the kernel.

---

### phy.gui.KeyValueWidget

A Qt widget that displays a simple form where each field has a name, a type, and accept
user input.

---

#### KeyValueWidget.add_pair


**`KeyValueWidget.add_pair(self, name, default=None, vtype=None)`**

Add a key-value pair.

**Parameters**


* `name : str`

* `default : object`

* `vtype : str`
    Can be 'str' (text box), 'int' (spin box), 'float' (spin box), 'bool' (checkbox),
    'mutiline' (text edit for multiline str), or 'list' (several widgets).

---

#### KeyValueWidget.attach


**`KeyValueWidget.attach(self, gui)`**

Add the view to a GUI.

---

#### KeyValueWidget.get_value


**`KeyValueWidget.get_value(self, name)`**

Get the default or user-entered value of a field.

---

#### KeyValueWidget.get_widget


**`KeyValueWidget.get_widget(self, name)`**

Get the widget of a field.

---

#### KeyValueWidget.to_dict


**`KeyValueWidget.to_dict(self)`**

Return the key-value mapping dictionary as specified by the user inputs and defaults.

---

#### KeyValueWidget.names


**`KeyValueWidget.names`**

List of field names.

---

### phy.gui.Snippets

Provide keyboard snippets to quickly execute actions from a GUI.

This class attaches to a GUI and an `Actions` instance. To every command
is associated a snippet with the same name, or with an alias as indicated
in the action. The arguments of the action's callback functions can be
provided in the snippet's command with a simple syntax. For example, the
following command:

```
:my_action string 3-6
```

corresponds to:

```python
my_action('string', (3, 4, 5, 6))
```

The snippet mode is activated with the `:` keyboard shortcut. A snippet
command is activated with `Enter`, and one can leave the snippet mode
with `Escape`.

When the snippet mode is enabled (with `:`), this object adds a hidden Qt action
for every keystroke. These actions are removed when the snippet mode is disabled.

**Constructor**


* `gui : GUI instance`

---

#### Snippets.is_mode_on


**`Snippets.is_mode_on(self)`**

Whether the snippet mode is enabled.

---

#### Snippets.mode_off


**`Snippets.mode_off(self)`**

Disable the snippet mode.

---

#### Snippets.mode_on


**`Snippets.mode_on(self)`**

Enable the snippet mode.

---

#### Snippets.run


**`Snippets.run(self, snippet)`**

Execute a snippet command.

May be overridden.

---

#### Snippets.command


**`Snippets.command`**

This is used to write a snippet message in the status bar. A cursor is appended at
the end.

---

### phy.gui.Table

A sortable table with support for selection. Derives from HTMLWidget.

This table uses the following Javascript implementation: https://github.com/kwikteam/tablejs
This Javascript class builds upon ListJS: https://listjs.com/

---

#### Table.add


**`Table.add(self, objects)`**

Add objects object to the table.

---

#### Table.build


**`Table.build(self, callback=None)`**

Rebuild the HTML code of the widget.

---

#### Table.change


**`Table.change(self, objects)`**

Change some objects.

---

#### Table.eval_js


**`Table.eval_js(self, expr, callback=None)`**

Evaluate a Javascript expression.

The `table` Javascript variable can be used to interact with the underlying Javascript
table.

The table has sortable columns, a filter text box, support for single and multi selection
of rows. Rows can be skippable (used for ignored clusters in phy).

The table can raise Javascript events that are relayed to Python. Objects are
transparently serialized and deserialized in JSON. Basic types (numbers, strings, lists)
are transparently converted between Python and Javascript.

**Parameters**


* `expr : str`
    A Javascript expression.

* `callback : function`
    A Python function that is called once the Javascript expression has been
    evaluated. It takes as input the output of the Javascript expression.

---

#### Table.filter


**`Table.filter(self, text='')`**

Filter the view with a Javascript expression.

---

#### Table.first


**`Table.first(self, callback=None)`**

Select the first item.

---

#### Table.get


**`Table.get(self, id, callback=None)`**

Get the object given its id.

---

#### Table.get_current_sort


**`Table.get_current_sort(self, callback=None)`**

Get the current sort as a tuple `(name, dir)`.

---

#### Table.get_ids


**`Table.get_ids(self, callback=None)`**

Get the list of ids.

---

#### Table.get_next_id


**`Table.get_next_id(self, callback=None)`**

Get the next non-skipped row id.

---

#### Table.get_previous_id


**`Table.get_previous_id(self, callback=None)`**

Get the previous non-skipped row id.

---

#### Table.get_selected


**`Table.get_selected(self, callback=None)`**

Get the currently selected rows.

---

#### Table.is_ready


**`Table.is_ready(self)`**

Whether the widget has been fully loaded.

---

#### Table.last


**`Table.last(self, callback=None)`**

Select the last item.

---

#### Table.next


**`Table.next(self, callback=None)`**

Select the next non-skipped row.

---

#### Table.previous


**`Table.previous(self, callback=None)`**

Select the previous non-skipped row.

---

#### Table.remove


**`Table.remove(self, ids)`**

Remove some objects from their ids.

---

#### Table.remove_all


**`Table.remove_all(self)`**

Remove all rows in the table.

---

#### Table.remove_all_and_add


**`Table.remove_all_and_add(self, objects)`**

Remove all rows in the table and add new objects.

---

#### Table.scroll_to


**`Table.scroll_to(self, id)`**

Scroll until a given row is visible.

---

#### Table.select


**`Table.select(self, ids, callback=None, **kwargs)`**

Select some rows in the table from Python.

This function calls `table.select()` in Javascript, which raises a Javascript event
relayed to Python. This sequence of actions is the same when the user selects
rows directly in the HTML view.

---

#### Table.set_busy


**`Table.set_busy(self, busy)`**

Set the busy state of the GUI.

---

#### Table.set_html


**`Table.set_html(self, html, callback=None)`**

Set the HTML code.

---

#### Table.sort_by


**`Table.sort_by(self, name, sort_dir='asc')`**

Sort by a given variable.

---

#### Table.view_source


**`Table.view_source(self, callback=None)`**

View the HTML source of the widget.

---

#### Table.debouncer


**`Table.debouncer`**

Widget debouncer.

---

### phy.gui.Worker

A task (just a Python function) running in the thread pool.

**Constructor**


* `fn : function`

* `*args : function positional arguments`

* `**kwargs : function keyword arguments`

---

#### Worker.run


**`Worker.run(self)`**

Run the task in a background thread. Should not be called directly unless you want
to bypass the thread pool.

---

## phy.plot

Plotting module based on OpenGL.

For advanced users!

---

#### phy.plot.Subplot


**`phy.plot.Subplot(shape=None, index=None, shape_gpu_var=None, index_gpu_var=None)`**

Return a particular Range transform that transforms from NDC to a subplot at a particular
location, in a grid layout.

**Parameters**

* `shape : 2-tuple`
    Number of rows and columns in the grid layout.

* `index : 2-tuple`
    Index o the row and column of the subplot.

* `shape_gpu_var : str`
    Name of the GPU variable with the grid's shape.

* `index_gpu_var : str`
    Name of the GPU variable with the grid's subplot index.

---

#### phy.plot.extend_bounds


**`phy.plot.extend_bounds(bounds_list)`**

Return a single data bounds 4-tuple from a list of data bounds.

---

#### phy.plot.get_linear_x


**`phy.plot.get_linear_x(n_signals, n_samples)`**

Get a vertical stack of arrays ranging from -1 to 1.

Return a `(n_signals, n_samples)` array.

---

### phy.plot.Axes

Dynamic axes that move along the camera when panning and zooming.

**Constructor**


* `data_bounds : 4-tuple`
    The data coordinates of the initial viewport (when there is no panning and zooming).

* `color : 4-tuple`
    Color of the grid.

* `show_x : boolean`
    Whether to show the vertical grid lines.

* `show_y : boolean`
    Whether to show the horizontal grid lines.

---

#### Axes.attach


**`Axes.attach(self, canvas)`**

Add the axes to a canvas.

Add the grid and text visuals to the canvas, and attach to the pan and zoom events
raised by the canvas.

---

#### Axes.reset_data_bounds


**`Axes.reset_data_bounds(self, data_bounds, do_update=True)`**

Reset the bounds of the view in data coordinates.

Used when the view is recreated from scratch.

---

#### Axes.update_visuals


**`Axes.update_visuals(self)`**

Update the grid and text visuals after updating the axis locator.

---

### phy.plot.AxisLocator

Determine the location of ticks in a view.

**Constructor**


* `nbinsx : int`
    Number of ticks on the x axis.

* `nbinsy : int`
    Number of ticks on the y axis.

* `data_bounds : 4-tuple`
    Initial coordinates of the viewport, as (xmin, ymin, xmax, ymax), in data coordinates.
    These are the data coordinates of the lower left and upper right points of the window.

---

#### AxisLocator.set_nbins


**`AxisLocator.set_nbins(self, nbinsx=None, nbinsy=None)`**

Change the number of bins on the x and y axes.

---

#### AxisLocator.set_view_bounds


**`AxisLocator.set_view_bounds(self, view_bounds=None)`**

Set the view bounds in normalized device coordinates. Used when panning and zooming.

This method updates the following attributes:

* xticks : the position of the ticks on the x axis
* yticks : the position of the ticks on the y axis
* xtext : the text of the ticks on the x axis
* ytext : the text of the ticks on the y axis

---

### phy.plot.BaseCanvas

Base canvas class. Derive from QOpenGLWindow.

The canvas represents an OpenGL-powered rectangular black window where one can add visuals
and attach interaction (pan/zoom, lasso) and layout (subplot) compaion objects.

---

#### BaseCanvas.add_visual


**`BaseCanvas.add_visual(self, visual, **kwargs)`**

Add a visual to the canvas and build its OpenGL program using the attached interacts.

We can't build the visual's program before, because we need the canvas' transforms first.

**Parameters**


* `visual : Visual`

* `clearable : True`
    Whether the visual should be deleted when calling `canvas.clear()`.

* `exclude_origins : list-like`
    List of interact instances that should not apply to that visual. For example, use to
    add a visual outside of the subplots, or with no support for pan and zoom.

* `key : str`
    An optional key to identify a visual

---

#### BaseCanvas.attach_events


**`BaseCanvas.attach_events(self, obj)`**

Attach an object that has `on_xxx()` methods. These methods are called when internal
events are raised by the canvas. This is used for mouse and key interactions.

---

#### BaseCanvas.clear


**`BaseCanvas.clear(self)`**

Remove all visuals except those marked `clearable=False`.

---

#### BaseCanvas.emit


**`BaseCanvas.emit(self, name, **kwargs)`**

Raise an internal event and call `on_xxx()` on attached objects.

---

#### BaseCanvas.event


**`BaseCanvas.event(self, e)`**

Touch event.

---

#### BaseCanvas.get_size


**`BaseCanvas.get_size(self)`**

Return the window size in pixels.

---

#### BaseCanvas.get_visual


**`BaseCanvas.get_visual(self, key)`**

Get a visual from its key.

---

#### BaseCanvas.has_visual


**`BaseCanvas.has_visual(self, visual)`**

Return whether a visual belongs to the canvas.

---

#### BaseCanvas.initializeGL


**`BaseCanvas.initializeGL(self)`**

Create the scene.

---

#### BaseCanvas.iter_update_queue


**`BaseCanvas.iter_update_queue(self)`**

Iterate through all OpenGL program updates called in lazy mode.

---

#### BaseCanvas.keyPressEvent


**`BaseCanvas.keyPressEvent(self, e)`**

Emit an internal `key_press` event.

---

#### BaseCanvas.keyReleaseEvent


**`BaseCanvas.keyReleaseEvent(self, e)`**

Emit an internal `key_release` event.

---

#### BaseCanvas.mouseDoubleClickEvent


**`BaseCanvas.mouseDoubleClickEvent(self, e)`**

Emit an internal `mouse_double_click` event.

---

#### BaseCanvas.mouseMoveEvent


**`BaseCanvas.mouseMoveEvent(self, e)`**

Emit an internal `mouse_move` event.

---

#### BaseCanvas.mousePressEvent


**`BaseCanvas.mousePressEvent(self, e)`**

Emit an internal `mouse_press` event.

---

#### BaseCanvas.mouseReleaseEvent


**`BaseCanvas.mouseReleaseEvent(self, e)`**

Emit an internal `mouse_release` or `mouse_click` event.

---

#### BaseCanvas.on_next_paint


**`BaseCanvas.on_next_paint(self, f)`**

Register a function to be called at the next frame refresh (in paintGL()).

---

#### BaseCanvas.paintGL


**`BaseCanvas.paintGL(self)`**

Draw all visuals.

---

#### BaseCanvas.remove


**`BaseCanvas.remove(self, *visuals)`**

Remove some visuals objects from the canvas.

---

#### BaseCanvas.resizeEvent


**`BaseCanvas.resizeEvent(self, e)`**

Emit a `resize(width, height)` event when resizing the window.

---

#### BaseCanvas.set_lazy


**`BaseCanvas.set_lazy(self, lazy)`**

When the lazy mode is enabled, all OpenGL calls are deferred. Use with
multithreading.

Must be called *after* the visuals have been added, but *before* set_data().

---

#### BaseCanvas.update


**`BaseCanvas.update(self)`**

Update the OpenGL canvas.

---

#### BaseCanvas.wheelEvent


**`BaseCanvas.wheelEvent(self, e)`**

Emit an internal `mouse_wheel` event.

---

#### BaseCanvas.window_to_ndc


**`BaseCanvas.window_to_ndc(self, mouse_pos)`**

Convert a mouse position in pixels into normalized device coordinates, taking into
account pan and zoom.

---

### phy.plot.BaseLayout

Implement global transforms on a canvas, like subplots.

---

#### BaseLayout.attach


**`BaseLayout.attach(self, canvas)`**

Attach this layout to a canvas.

---

#### BaseLayout.box_map


**`BaseLayout.box_map(self, mouse_pos)`**

Get the box and local NDC coordinates from mouse position.

---

#### BaseLayout.get_closest_box


**`BaseLayout.get_closest_box(self, ndc)`**

Override to return the box closest to a given position in NDC.

---

#### BaseLayout.imap


**`BaseLayout.imap(self, arr, box=None)`**

Apply the layout inverse transformation to a position array.

---

#### BaseLayout.map


**`BaseLayout.map(self, arr, box=None, inverse=None)`**

Apply the layout transformation to a position array.

---

#### BaseLayout.swap_active_box


**`BaseLayout.swap_active_box(self, box)`**

Context manager to temporary change the active box.

---

#### BaseLayout.update


**`BaseLayout.update(self)`**

Update all visuals in the attached canvas.

---

#### BaseLayout.update_visual


**`BaseLayout.update_visual(self, visual)`**

Called whenever visual.set_data() is called. Set a_box_index in here.

---

### phy.plot.BaseVisual

A Visual represents one object (or homogeneous set of objects).

It is rendered with a single pass of a single gloo program with a single type of GL primitive.

**Main abstract methods**

validate
    takes as input the visual's parameters, set the default values, and validates all
    values
vertex_count
    takes as input the visual's parameters, and return the total number of vertices
set_data
    takes as input the visual's parameters, and ends with update calls to the underlying
    OpenGL program: `self.program[name] = data`

**Notes**

* set_data MUST set self.n_vertices (necessary for a_box_index in layouts)
* set_data MUST call `self.emit_visual_set_data()` at the end, and return the data

---

#### BaseVisual.add_batch_data


**`BaseVisual.add_batch_data(self, **kwargs)`**

Prepare data to be added later with `PlotCanvas.add_visual()`.

---

#### BaseVisual.close


**`BaseVisual.close(self)`**

Close the visual.

---

#### BaseVisual.emit_visual_set_data


**`BaseVisual.emit_visual_set_data(self)`**

Emit canvas.visual_set_data event after data has been set in the visual.

---

#### BaseVisual.hide


**`BaseVisual.hide(self)`**

Hide the visual.

---

#### BaseVisual.on_draw


**`BaseVisual.on_draw(self)`**

Draw the visual.

---

#### BaseVisual.on_resize


**`BaseVisual.on_resize(self, width, height)`**

Update the window size in the OpenGL program.

---

#### BaseVisual.reset_batch


**`BaseVisual.reset_batch(self)`**

Reinitialize the batch.

---

#### BaseVisual.set_box_index


**`BaseVisual.set_box_index(self, box_index, data=None)`**

Set the visual's box index. This is used by layouts (e.g. subplot indices).

---

#### BaseVisual.set_data


**`BaseVisual.set_data(self)`**

Set data to the program.

Must be called *after* attach(canvas), because the program is built
when the visual is attached to the canvas.

---

#### BaseVisual.set_data_range


**`BaseVisual.set_data_range(self, data_range)`**

Add a CPU Range transform for data normalization.

---

#### BaseVisual.set_primitive_type


**`BaseVisual.set_primitive_type(self, primitive_type)`**

Set the primitive type (points, lines, line_strip, line_fan, triangles).

---

#### BaseVisual.set_shader


**`BaseVisual.set_shader(self, name)`**

Set the built-in vertex and fragment shader.

---

#### BaseVisual.show


**`BaseVisual.show(self)`**

Show the visual.

---

#### BaseVisual.toggle


**`BaseVisual.toggle(self)`**

Toggle the visual visibility.

---

#### BaseVisual.validate


**`BaseVisual.validate(**kwargs)`**

Make consistent the input data for the visual.

---

#### BaseVisual.vertex_count


**`BaseVisual.vertex_count(**kwargs)`**

Return the number of vertices as a function of the input data.

---

### phy.plot.BatchAccumulator

Accumulate data arrays for batch visuals.

This class is used to simplify the creation of batch visuals, where different visual elements
of the same type are concatenated into a singual Visual instance, which significantly
improves the performance of OpenGL.

---

#### BatchAccumulator.add


**`BatchAccumulator.add(self, b, noconcat=(), n_items=None, n_vertices=None, **kwargs)`**

Add data for a given batch iteration.

**Parameters**


* `b : Bunch`
    Data to add to the current batch iteration.

* `noconcat : tuple`
    List of keys that should not be concatenated.

* `n_items : int`
    Number of visual items to add in this batch iteration.

* `n_vertices : int`
    Number of vertices added in this batch iteration.

**Note**

`n_items` and `n_vertices` differ for special visuals, like `TextVisual` where each
item is a string, but is represented in OpenGL as a number of vertices (six times the
number of characters, as each character requires two triangles).

---

#### BatchAccumulator.reset


**`BatchAccumulator.reset(self)`**

Reset the accumulator.

---

#### BatchAccumulator.data


**`BatchAccumulator.data`**

Return the concatenated data as a dictionary.

---

### phy.plot.Boxed

Layout showing plots in rectangles at arbitrary positions. Used by the waveform view.

The boxes are specified via their center positions and optional sizes, in which case
an iterative algorithm is used to find the largest box size that will not make them overlap.

**Constructor**


* `box_pos : array-like (2D, shape[1] == 2)`
    Position of the centers of the boxes.

* `box_var : str`
    Name of the GLSL variable with the box index.

* `keep_aspect_ratio : boolean`
    Whether to keep the aspect ratio of the bounds.

**Note**

To be used in a boxed layout, a visual must define `a_box_index` (by default) or another GLSL
variable specified in `box_var`.

---

#### Boxed.add_boxes


**`Boxed.add_boxes(self, canvas)`**

Show the boxes borders.

---

#### Boxed.attach


**`Boxed.attach(self, canvas)`**

Attach the boxed interact to a canvas.

---

#### Boxed.box_map


**`Boxed.box_map(self, mouse_pos)`**

Get the box and local NDC coordinates from mouse position.

---

#### Boxed.expand_box_height


**`Boxed.expand_box_height(self)`**



---

#### Boxed.expand_box_width


**`Boxed.expand_box_width(self)`**



---

#### Boxed.expand_layout_height


**`Boxed.expand_layout_height(self)`**



---

#### Boxed.expand_layout_width


**`Boxed.expand_layout_width(self)`**



---

#### Boxed.get_closest_box


**`Boxed.get_closest_box(self, pos)`**

Get the box closest to some position.

---

#### Boxed.imap


**`Boxed.imap(self, arr, box=None)`**

Apply the layout inverse transformation to a position array.

---

#### Boxed.map


**`Boxed.map(self, arr, box=None, inverse=None)`**

Apply the layout transformation to a position array.

---

#### Boxed.shrink_box_height


**`Boxed.shrink_box_height(self)`**



---

#### Boxed.shrink_box_width


**`Boxed.shrink_box_width(self)`**



---

#### Boxed.shrink_layout_height


**`Boxed.shrink_layout_height(self)`**



---

#### Boxed.shrink_layout_width


**`Boxed.shrink_layout_width(self)`**



---

#### Boxed.swap_active_box


**`Boxed.swap_active_box(self, box)`**

Context manager to temporary change the active box.

---

#### Boxed.update


**`Boxed.update(self)`**

Update all visuals in the attached canvas.

---

#### Boxed.update_boxes


**`Boxed.update_boxes(self, box_pos)`**

Update the box positions and automatically-computed size.

---

#### Boxed.update_visual


**`Boxed.update_visual(self, visual)`**

Update a visual.

---

#### Boxed.box_bounds


**`Boxed.box_bounds`**

Bounds of the boxes.

---

#### Boxed.box_scaling


**`Boxed.box_scaling`**



---

#### Boxed.layout_scaling


**`Boxed.layout_scaling`**



---

#### Boxed.n_boxes


**`Boxed.n_boxes`**

Total number of boxes.

---

### phy.plot.GLSLInserter

Object used to insert GLSL snippets into shader code.

This class provides methods to specify the snippets to insert, and the
`insert_into_shaders()` method inserts them into a vertex and fragment shader.

---

#### GLSLInserter.add_gpu_transforms


**`GLSLInserter.add_gpu_transforms(self, tc)`**

Insert all GLSL snippets from a transform chain.

---

#### GLSLInserter.add_varying


**`GLSLInserter.add_varying(self, vtype, name, value)`**

Add a varying variable.

---

#### GLSLInserter.insert_frag


**`GLSLInserter.insert_frag(self, glsl, location=None, origin=None, index=None)`**

Insert a GLSL snippet into the fragment shader. See `insert_vert()`.

---

#### GLSLInserter.insert_into_shaders


**`GLSLInserter.insert_into_shaders(self, vertex, fragment, exclude_origins=())`**

Insert all GLSL snippets in a vertex and fragment shaders.

**Parameters**


* `vertex : str`
    GLSL code of the vertex shader

* `fragment : str`
    GLSL code of the fragment shader

* `exclude_origins : list-like`
    List of interact instances to exclude when inserting the shaders.

**Notes**

The vertex shader typicall contains `gl_Position = transform(data_var_name);`
which is automatically detected, and the GLSL transformations are inserted there.

Snippets can contain `{{var}}` placeholders for the transformed variable name.

---

#### GLSLInserter.insert_vert


**`GLSLInserter.insert_vert(self, glsl, location='transforms', origin=None, index=None)`**

Insert a GLSL snippet into the vertex shader.

**Parameters**


* `glsl : str`
    The GLSL code to insert.

* `location : str`
    Where to insert the GLSL code. Can be:

    * `header`: declaration of GLSL variables
    * `before_transforms`: just before the transforms in the vertex shader
    * `transforms`: where the GPU transforms are applied in the vertex shader
    * `after_transforms`: just after the GPU transforms


* `origin : Interact`
    The interact object that adds this GLSL snippet. Should be discared by
    visuals that are added with that interact object in `exclude_origins`.

* `index : int`
    Index of the snippets list to insert the snippet.

---

### phy.plot.Grid

Layout showing subplots arranged in a 2D grid.

**Constructor**


* `shape : tuple or str`
    Number of rows, cols in the grid.

* `shape_var : str`
    Name of the GLSL uniform variable that holds the shape, when it is variable.

* `box_var : str`
    Name of the GLSL variable with the box index.

* `has_clip : boolean`
    Whether subplots should be clipped.

**Note**

To be used in a grid, a visual must define `a_box_index` (by default) or another GLSL
variable specified in `box_var`.

---

#### Grid.add_boxes


**`Grid.add_boxes(self, canvas, shape=None)`**

Show subplot boxes.

---

#### Grid.attach


**`Grid.attach(self, canvas)`**

Attach the grid to a canvas.

---

#### Grid.box_map


**`Grid.box_map(self, mouse_pos)`**

Get the box and local NDC coordinates from mouse position.

---

#### Grid.get_closest_box


**`Grid.get_closest_box(self, pos)`**

Get the box index (i, j) closest to a given position in NDC coordinates.

---

#### Grid.imap


**`Grid.imap(self, arr, box=None)`**

Apply the layout inverse transformation to a position array.

---

#### Grid.map


**`Grid.map(self, arr, box=None, inverse=None)`**

Apply the layout transformation to a position array.

---

#### Grid.swap_active_box


**`Grid.swap_active_box(self, box)`**

Context manager to temporary change the active box.

---

#### Grid.update


**`Grid.update(self)`**

Update all visuals in the attached canvas.

---

#### Grid.update_visual


**`Grid.update_visual(self, visual)`**

Update a visual.

---

#### Grid.scaling


**`Grid.scaling`**

Return the grid scaling.

---

#### Grid.shape


**`Grid.shape`**

Return the grid shape.

---

### phy.plot.HistogramVisual

A histogram visual.

**Parameters**


* `hist : array-like (1D), or list of 1D arrays, or 2D array`

* `color : array-like (2D, shape[1] == 4)`

* `ylim : array-like (1D)`
    The maximum hist value in the viewport.

---

#### HistogramVisual.add_batch_data


**`HistogramVisual.add_batch_data(self, **kwargs)`**

Prepare data to be added later with `PlotCanvas.add_visual()`.

---

#### HistogramVisual.close


**`HistogramVisual.close(self)`**

Close the visual.

---

#### HistogramVisual.emit_visual_set_data


**`HistogramVisual.emit_visual_set_data(self)`**

Emit canvas.visual_set_data event after data has been set in the visual.

---

#### HistogramVisual.hide


**`HistogramVisual.hide(self)`**

Hide the visual.

---

#### HistogramVisual.on_draw


**`HistogramVisual.on_draw(self)`**

Draw the visual.

---

#### HistogramVisual.on_resize


**`HistogramVisual.on_resize(self, width, height)`**

Update the window size in the OpenGL program.

---

#### HistogramVisual.reset_batch


**`HistogramVisual.reset_batch(self)`**

Reinitialize the batch.

---

#### HistogramVisual.set_box_index


**`HistogramVisual.set_box_index(self, box_index, data=None)`**

Set the visual's box index. This is used by layouts (e.g. subplot indices).

---

#### HistogramVisual.set_data


**`HistogramVisual.set_data(self, *args, **kwargs)`**

Update the visual data.

---

#### HistogramVisual.set_data_range


**`HistogramVisual.set_data_range(self, data_range)`**

Add a CPU Range transform for data normalization.

---

#### HistogramVisual.set_primitive_type


**`HistogramVisual.set_primitive_type(self, primitive_type)`**

Set the primitive type (points, lines, line_strip, line_fan, triangles).

---

#### HistogramVisual.set_shader


**`HistogramVisual.set_shader(self, name)`**

Set the built-in vertex and fragment shader.

---

#### HistogramVisual.show


**`HistogramVisual.show(self)`**

Show the visual.

---

#### HistogramVisual.toggle


**`HistogramVisual.toggle(self)`**

Toggle the visual visibility.

---

#### HistogramVisual.validate


**`HistogramVisual.validate(self, hist=None, color=None, ylim=None, **kwargs)`**

Validate the requested data before passing it to set_data().

---

#### HistogramVisual.vertex_count


**`HistogramVisual.vertex_count(self, hist, **kwargs)`**

Number of vertices for the requested data.

---

### phy.plot.ImageVisual

Display a 2D image.

**Parameters**

* `image : array-like (3D)`

---

#### ImageVisual.add_batch_data


**`ImageVisual.add_batch_data(self, **kwargs)`**

Prepare data to be added later with `PlotCanvas.add_visual()`.

---

#### ImageVisual.close


**`ImageVisual.close(self)`**

Close the visual.

---

#### ImageVisual.emit_visual_set_data


**`ImageVisual.emit_visual_set_data(self)`**

Emit canvas.visual_set_data event after data has been set in the visual.

---

#### ImageVisual.hide


**`ImageVisual.hide(self)`**

Hide the visual.

---

#### ImageVisual.on_draw


**`ImageVisual.on_draw(self)`**

Draw the visual.

---

#### ImageVisual.on_resize


**`ImageVisual.on_resize(self, width, height)`**

Update the window size in the OpenGL program.

---

#### ImageVisual.reset_batch


**`ImageVisual.reset_batch(self)`**

Reinitialize the batch.

---

#### ImageVisual.set_box_index


**`ImageVisual.set_box_index(self, box_index, data=None)`**

Set the visual's box index. This is used by layouts (e.g. subplot indices).

---

#### ImageVisual.set_data


**`ImageVisual.set_data(self, *args, **kwargs)`**

Update the visual data.

---

#### ImageVisual.set_data_range


**`ImageVisual.set_data_range(self, data_range)`**

Add a CPU Range transform for data normalization.

---

#### ImageVisual.set_primitive_type


**`ImageVisual.set_primitive_type(self, primitive_type)`**

Set the primitive type (points, lines, line_strip, line_fan, triangles).

---

#### ImageVisual.set_shader


**`ImageVisual.set_shader(self, name)`**

Set the built-in vertex and fragment shader.

---

#### ImageVisual.show


**`ImageVisual.show(self)`**

Show the visual.

---

#### ImageVisual.toggle


**`ImageVisual.toggle(self)`**

Toggle the visual visibility.

---

#### ImageVisual.validate


**`ImageVisual.validate(self, image=None, **kwargs)`**

Validate the requested data before passing it to set_data().

---

#### ImageVisual.vertex_count


**`ImageVisual.vertex_count(self, image=None, **kwargs)`**

Number of vertices for the requested data.

---

### phy.plot.Lasso

Draw a polygon with the mouse and find the points that belong to the inside of the
polygon.

---

#### Lasso.add


**`Lasso.add(self, pos)`**

Add a point to the polygon.

---

#### Lasso.attach


**`Lasso.attach(self, canvas)`**

Attach the lasso to a canvas.

---

#### Lasso.clear


**`Lasso.clear(self)`**

Reset the lasso.

---

#### Lasso.create_lasso_visual


**`Lasso.create_lasso_visual(self)`**

Create the lasso visual.

---

#### Lasso.in_polygon


**`Lasso.in_polygon(self, pos)`**

Return which points belong to the polygon.

---

#### Lasso.on_mouse_click


**`Lasso.on_mouse_click(self, e)`**

Add a polygon point with ctrl+click.

---

#### Lasso.update_lasso_visual


**`Lasso.update_lasso_visual(self)`**

Update the lasso visual with the current polygon.

---

#### Lasso.count


**`Lasso.count`**

Number of vertices in the polygon.

---

#### Lasso.polygon


**`Lasso.polygon`**

Coordinates of the polygon vertices.

---

### phy.plot.LineVisual

Line segments.

**Parameters**

* `pos : array-like (2D)`

* `color : array-like (2D, shape[1] == 4)`

* `data_bounds : array-like (2D, shape[1] == 4)`

---

#### LineVisual.add_batch_data


**`LineVisual.add_batch_data(self, **kwargs)`**

Prepare data to be added later with `PlotCanvas.add_visual()`.

---

#### LineVisual.close


**`LineVisual.close(self)`**

Close the visual.

---

#### LineVisual.emit_visual_set_data


**`LineVisual.emit_visual_set_data(self)`**

Emit canvas.visual_set_data event after data has been set in the visual.

---

#### LineVisual.hide


**`LineVisual.hide(self)`**

Hide the visual.

---

#### LineVisual.on_draw


**`LineVisual.on_draw(self)`**

Draw the visual.

---

#### LineVisual.on_resize


**`LineVisual.on_resize(self, width, height)`**

Update the window size in the OpenGL program.

---

#### LineVisual.reset_batch


**`LineVisual.reset_batch(self)`**

Reinitialize the batch.

---

#### LineVisual.set_box_index


**`LineVisual.set_box_index(self, box_index, data=None)`**

Set the visual's box index. This is used by layouts (e.g. subplot indices).

---

#### LineVisual.set_data


**`LineVisual.set_data(self, *args, **kwargs)`**

Update the visual data.

---

#### LineVisual.set_data_range


**`LineVisual.set_data_range(self, data_range)`**

Add a CPU Range transform for data normalization.

---

#### LineVisual.set_primitive_type


**`LineVisual.set_primitive_type(self, primitive_type)`**

Set the primitive type (points, lines, line_strip, line_fan, triangles).

---

#### LineVisual.set_shader


**`LineVisual.set_shader(self, name)`**

Set the built-in vertex and fragment shader.

---

#### LineVisual.show


**`LineVisual.show(self)`**

Show the visual.

---

#### LineVisual.toggle


**`LineVisual.toggle(self)`**

Toggle the visual visibility.

---

#### LineVisual.validate


**`LineVisual.validate(self, pos=None, color=None, data_bounds=None, **kwargs)`**

Validate the requested data before passing it to set_data().

---

#### LineVisual.vertex_count


**`LineVisual.vertex_count(self, pos=None, **kwargs)`**

Number of vertices for the requested data.

---

### phy.plot.PanZoom

Pan and zoom interact. Support mouse and keyboard interactivity.

**Constructor**


* `aspect : float`
    Aspect ratio to keep while panning and zooming.

* `pan : 2-tuple`
    Initial pan.

* `zoom : 2-tuple`
    Initial zoom.

* `zmin : float`
    Minimum zoom allowed.

* `zmax : float`
    Maximum zoom allowed.

* `xmin : float`
    Minimum x allowed.

* `xmax : float`
    Maximum x allowed.

* `ymin : float`
    Minimum y allowed.

* `ymax : float`
    Maximum y allowed.

* `constrain_bounds : 4-tuple`
    Equivalent to (xmin, ymin, xmax, ymax).

* `pan_var_name : str`
    Name of the pan GLSL variable name

* `zoom_var_name : str`
    Name of the zoom GLSL variable name

* `enable_mouse_wheel : boolean`
    Whether to enable the mouse wheel for zooming.

**Interactivity**

* Keyboard arrows for panning
* Keyboard + and - for zooming
* Mouse left button + drag for panning
* Mouse right button + drag for zooming
* Mouse wheel for zooming
* R and double-click for reset

**Example**

```python

# Create and attach the PanZoom interact.
pz = PanZoom()
pz.attach(canvas)

# Create a visual.
visual = MyVisual(...)
visual.set_data(...)

# Attach the visual to the canvas.
canvas = BaseCanvas()
visual.attach(canvas, 'PanZoom')

canvas.show()
```

---

#### PanZoom.attach


**`PanZoom.attach(self, canvas)`**

Attach this interact to a canvas.

---

#### PanZoom.emit_update_events


**`PanZoom.emit_update_events(self)`**

Emit the pan and zoom events to update views after a pan zoom manual update.

---

#### PanZoom.get_range


**`PanZoom.get_range(self)`**

Return the bounds currently visible.

---

#### PanZoom.imap


**`PanZoom.imap(self, arr)`**

Apply the current panzoom inverse transformation to a position array.

---

#### PanZoom.map


**`PanZoom.map(self, arr)`**

Apply the current panzoom transformation to a position array.

---

#### PanZoom.on_key_press


**`PanZoom.on_key_press(self, e)`**

Pan and zoom with the keyboard.

---

#### PanZoom.on_mouse_double_click


**`PanZoom.on_mouse_double_click(self, e)`**

Reset the view by double clicking anywhere in the canvas.

---

#### PanZoom.on_mouse_move


**`PanZoom.on_mouse_move(self, e)`**

Pan and zoom with the mouse.

---

#### PanZoom.on_mouse_wheel


**`PanZoom.on_mouse_wheel(self, e)`**

Zoom with the mouse wheel.

---

#### PanZoom.on_resize


**`PanZoom.on_resize(self, e)`**

Resize event.

---

#### PanZoom.pan_delta


**`PanZoom.pan_delta(self, d)`**

Pan the view by a given amount.

---

#### PanZoom.reset


**`PanZoom.reset(self)`**

Reset the view.

---

#### PanZoom.set_constrain_bounds


**`PanZoom.set_constrain_bounds(self, bounds)`**



---

#### PanZoom.set_pan_zoom


**`PanZoom.set_pan_zoom(self, pan=None, zoom=None)`**

Set at once the pan and zoom.

---

#### PanZoom.set_range


**`PanZoom.set_range(self, bounds, keep_aspect=False)`**

Zoom to fit a box.

---

#### PanZoom.update


**`PanZoom.update(self)`**

Update all visuals in the attached canvas.

---

#### PanZoom.update_visual


**`PanZoom.update_visual(self, visual)`**

Update a visual with the current pan and zoom values.

---

#### PanZoom.window_to_ndc


**`PanZoom.window_to_ndc(self, pos)`**

Return the mouse coordinates in NDC, taking panzoom into account.

---

#### PanZoom.zoom_delta


**`PanZoom.zoom_delta(self, d, p=(0.0, 0.0), c=1.0)`**

Zoom the view by a given amount.

---

#### PanZoom.aspect


**`PanZoom.aspect`**

Aspect (width/height).

---

#### PanZoom.pan


**`PanZoom.pan`**

Pan translation.

---

#### PanZoom.size


**`PanZoom.size`**

Window size of the canvas.

---

#### PanZoom.xmax


**`PanZoom.xmax`**

Maximum x allowed for pan.

---

#### PanZoom.xmin


**`PanZoom.xmin`**

Minimum x allowed for pan.

---

#### PanZoom.ymax


**`PanZoom.ymax`**

Maximum y allowed for pan.

---

#### PanZoom.ymin


**`PanZoom.ymin`**

Minimum y allowed for pan.

---

#### PanZoom.zmax


**`PanZoom.zmax`**

Maximal zoom level.

---

#### PanZoom.zmin


**`PanZoom.zmin`**

Minimum zoom level.

---

#### PanZoom.zoom


**`PanZoom.zoom`**

Zoom level.

---

### phy.plot.PlotCanvas

Plotting canvas that supports different layouts, subplots, lasso, axes, panzoom.

---

#### PlotCanvas.add_visual


**`PlotCanvas.add_visual(self, visual, *args, **kwargs)`**

Add a visual and possibly set some data directly.

**Parameters**


* `visual : Visual`

* `clearable : True`
    Whether the visual should be deleted when calling `canvas.clear()`.

* `exclude_origins : list-like`
    List of interact instances that should not apply to that visual. For example, use to
    add a visual outside of the subplots, or with no support for pan and zoom.

* `key : str`
    An optional key to identify a visual

---

#### PlotCanvas.attach_events


**`PlotCanvas.attach_events(self, obj)`**

Attach an object that has `on_xxx()` methods. These methods are called when internal
events are raised by the canvas. This is used for mouse and key interactions.

---

#### PlotCanvas.clear


**`PlotCanvas.clear(self)`**

Remove all visuals except those marked `clearable=False`.

---

#### PlotCanvas.emit


**`PlotCanvas.emit(self, name, **kwargs)`**

Raise an internal event and call `on_xxx()` on attached objects.

---

#### PlotCanvas.enable_axes


**`PlotCanvas.enable_axes(self, data_bounds=None, show_x=True, show_y=True)`**

Show axes in the canvas.

---

#### PlotCanvas.enable_lasso


**`PlotCanvas.enable_lasso(self)`**

Enable lasso in the canvas.

---

#### PlotCanvas.enable_panzoom


**`PlotCanvas.enable_panzoom(self)`**

Enable pan zoom in the canvas.

---

#### PlotCanvas.event


**`PlotCanvas.event(self, e)`**

Touch event.

---

#### PlotCanvas.get_size


**`PlotCanvas.get_size(self)`**

Return the window size in pixels.

---

#### PlotCanvas.get_visual


**`PlotCanvas.get_visual(self, key)`**

Get a visual from its key.

---

#### PlotCanvas.has_visual


**`PlotCanvas.has_visual(self, visual)`**

Return whether a visual belongs to the canvas.

---

#### PlotCanvas.hist


**`PlotCanvas.hist(self, *args, **kwargs)`**

Add a standalone (no batch) histogram plot.

---

#### PlotCanvas.initializeGL


**`PlotCanvas.initializeGL(self)`**

Create the scene.

---

#### PlotCanvas.iter_update_queue


**`PlotCanvas.iter_update_queue(self)`**

Iterate through all OpenGL program updates called in lazy mode.

---

#### PlotCanvas.keyPressEvent


**`PlotCanvas.keyPressEvent(self, e)`**

Emit an internal `key_press` event.

---

#### PlotCanvas.keyReleaseEvent


**`PlotCanvas.keyReleaseEvent(self, e)`**

Emit an internal `key_release` event.

---

#### PlotCanvas.lines


**`PlotCanvas.lines(self, *args, **kwargs)`**

Add a standalone (no batch) line plot.

---

#### PlotCanvas.mouseDoubleClickEvent


**`PlotCanvas.mouseDoubleClickEvent(self, e)`**

Emit an internal `mouse_double_click` event.

---

#### PlotCanvas.mouseMoveEvent


**`PlotCanvas.mouseMoveEvent(self, e)`**

Emit an internal `mouse_move` event.

---

#### PlotCanvas.mousePressEvent


**`PlotCanvas.mousePressEvent(self, e)`**

Emit an internal `mouse_press` event.

---

#### PlotCanvas.mouseReleaseEvent


**`PlotCanvas.mouseReleaseEvent(self, e)`**

Emit an internal `mouse_release` or `mouse_click` event.

---

#### PlotCanvas.on_next_paint


**`PlotCanvas.on_next_paint(self, f)`**

Register a function to be called at the next frame refresh (in paintGL()).

---

#### PlotCanvas.paintGL


**`PlotCanvas.paintGL(self)`**

Draw all visuals.

---

#### PlotCanvas.plot


**`PlotCanvas.plot(self, *args, **kwargs)`**

Add a standalone (no batch) plot.

---

#### PlotCanvas.polygon


**`PlotCanvas.polygon(self, *args, **kwargs)`**

Add a standalone (no batch) polygon plot.

---

#### PlotCanvas.remove


**`PlotCanvas.remove(self, *visuals)`**

Remove some visuals objects from the canvas.

---

#### PlotCanvas.resizeEvent


**`PlotCanvas.resizeEvent(self, e)`**

Emit a `resize(width, height)` event when resizing the window.

---

#### PlotCanvas.scatter


**`PlotCanvas.scatter(self, *args, **kwargs)`**

Add a standalone (no batch) scatter plot.

---

#### PlotCanvas.set_layout


**`PlotCanvas.set_layout(self, layout=None, shape=None, n_plots=None, origin=None, box_pos=None, has_clip=True)`**

Set the plot layout: grid, boxed, stacked, or None.

---

#### PlotCanvas.set_lazy


**`PlotCanvas.set_lazy(self, lazy)`**

When the lazy mode is enabled, all OpenGL calls are deferred. Use with
multithreading.

Must be called *after* the visuals have been added, but *before* set_data().

---

#### PlotCanvas.text


**`PlotCanvas.text(self, *args, **kwargs)`**

Add a standalone (no batch) text plot.

---

#### PlotCanvas.update


**`PlotCanvas.update(self)`**

Update the OpenGL canvas.

---

#### PlotCanvas.update_visual


**`PlotCanvas.update_visual(self, visual, *args, **kwargs)`**

Set the data of a visual, standalone or at the end of a batch.

---

#### PlotCanvas.uplot


**`PlotCanvas.uplot(self, *args, **kwargs)`**

Add a standalone (no batch) uniform plot.

---

#### PlotCanvas.uscatter


**`PlotCanvas.uscatter(self, *args, **kwargs)`**

Add a standalone (no batch) uniform scatter plot.

---

#### PlotCanvas.wheelEvent


**`PlotCanvas.wheelEvent(self, e)`**

Emit an internal `mouse_wheel` event.

---

#### PlotCanvas.window_to_ndc


**`PlotCanvas.window_to_ndc(self, mouse_pos)`**

Convert a mouse position in pixels into normalized device coordinates, taking into
account pan and zoom.

---

#### PlotCanvas.canvas


**`PlotCanvas.canvas`**



---

### phy.plot.PlotVisual

Plot visual, with multiple line plots of various sizes and colors.

**Parameters**


* `x : array-like (1D), or list of 1D arrays for different plots`

* `y : array-like (1D), or list of 1D arrays, for different plots`

* `color : array-like (2D, shape[-1] == 4)`

* `depth : array-like (1D)`

* `masks : array-like (1D)`
    Similar to an alpha channel, but for color saturation instead of transparency.

* `data_bounds : array-like (2D, shape[1] == 4)`

---

#### PlotVisual.add_batch_data


**`PlotVisual.add_batch_data(self, **kwargs)`**

Prepare data to be added later with `PlotCanvas.add_visual()`.

---

#### PlotVisual.close


**`PlotVisual.close(self)`**

Close the visual.

---

#### PlotVisual.emit_visual_set_data


**`PlotVisual.emit_visual_set_data(self)`**

Emit canvas.visual_set_data event after data has been set in the visual.

---

#### PlotVisual.hide


**`PlotVisual.hide(self)`**

Hide the visual.

---

#### PlotVisual.on_draw


**`PlotVisual.on_draw(self)`**

Draw the visual.

---

#### PlotVisual.on_resize


**`PlotVisual.on_resize(self, width, height)`**

Update the window size in the OpenGL program.

---

#### PlotVisual.reset_batch


**`PlotVisual.reset_batch(self)`**

Reinitialize the batch.

---

#### PlotVisual.set_box_index


**`PlotVisual.set_box_index(self, box_index, data=None)`**

Set the visual's box index. This is used by layouts (e.g. subplot indices).

---

#### PlotVisual.set_color


**`PlotVisual.set_color(self, color)`**

Update the visual's color.

---

#### PlotVisual.set_data


**`PlotVisual.set_data(self, *args, **kwargs)`**

Update the visual data.

---

#### PlotVisual.set_data_range


**`PlotVisual.set_data_range(self, data_range)`**

Add a CPU Range transform for data normalization.

---

#### PlotVisual.set_primitive_type


**`PlotVisual.set_primitive_type(self, primitive_type)`**

Set the primitive type (points, lines, line_strip, line_fan, triangles).

---

#### PlotVisual.set_shader


**`PlotVisual.set_shader(self, name)`**

Set the built-in vertex and fragment shader.

---

#### PlotVisual.show


**`PlotVisual.show(self)`**

Show the visual.

---

#### PlotVisual.toggle


**`PlotVisual.toggle(self)`**

Toggle the visual visibility.

---

#### PlotVisual.validate


**`PlotVisual.validate(self, x=None, y=None, color=None, depth=None, masks=None, data_bounds=None, **kwargs)`**

Validate the requested data before passing it to set_data().

---

#### PlotVisual.vertex_count


**`PlotVisual.vertex_count(self, y=None, **kwargs)`**

Number of vertices for the requested data.

---

### phy.plot.PolygonVisual

Polygon.

**Parameters**

* `pos : array-like (2D)`

* `data_bounds : array-like (2D, shape[1] == 4)`

---

#### PolygonVisual.add_batch_data


**`PolygonVisual.add_batch_data(self, **kwargs)`**

Prepare data to be added later with `PlotCanvas.add_visual()`.

---

#### PolygonVisual.close


**`PolygonVisual.close(self)`**

Close the visual.

---

#### PolygonVisual.emit_visual_set_data


**`PolygonVisual.emit_visual_set_data(self)`**

Emit canvas.visual_set_data event after data has been set in the visual.

---

#### PolygonVisual.hide


**`PolygonVisual.hide(self)`**

Hide the visual.

---

#### PolygonVisual.on_draw


**`PolygonVisual.on_draw(self)`**

Draw the visual.

---

#### PolygonVisual.on_resize


**`PolygonVisual.on_resize(self, width, height)`**

Update the window size in the OpenGL program.

---

#### PolygonVisual.reset_batch


**`PolygonVisual.reset_batch(self)`**

Reinitialize the batch.

---

#### PolygonVisual.set_box_index


**`PolygonVisual.set_box_index(self, box_index, data=None)`**

Set the visual's box index. This is used by layouts (e.g. subplot indices).

---

#### PolygonVisual.set_data


**`PolygonVisual.set_data(self, *args, **kwargs)`**

Update the visual data.

---

#### PolygonVisual.set_data_range


**`PolygonVisual.set_data_range(self, data_range)`**

Add a CPU Range transform for data normalization.

---

#### PolygonVisual.set_primitive_type


**`PolygonVisual.set_primitive_type(self, primitive_type)`**

Set the primitive type (points, lines, line_strip, line_fan, triangles).

---

#### PolygonVisual.set_shader


**`PolygonVisual.set_shader(self, name)`**

Set the built-in vertex and fragment shader.

---

#### PolygonVisual.show


**`PolygonVisual.show(self)`**

Show the visual.

---

#### PolygonVisual.toggle


**`PolygonVisual.toggle(self)`**

Toggle the visual visibility.

---

#### PolygonVisual.validate


**`PolygonVisual.validate(self, pos=None, data_bounds=None, **kwargs)`**

Validate the requested data before passing it to set_data().

---

#### PolygonVisual.vertex_count


**`PolygonVisual.vertex_count(self, pos=None, **kwargs)`**

Number of vertices for the requested data.

---

### phy.plot.Range

Linear transform from a source rectangle to a target rectangle.

**Constructor**


* `from_bounds : 4-tuple`
    Bounds of the source rectangle.

* `to_bounds : 4-tuple`
    Bounds of the target rectangle.

* `from_gpu_var : str`
    Name of the GPU variable with the from bounds.

* `to_gpu_var : str`
    Name of the GPU variable with the to bounds.

---

#### Range.apply


**`Range.apply(self, arr, from_bounds=None, to_bounds=None)`**

Apply the transform to a NumPy array.

---

#### Range.glsl


**`Range.glsl(self, var)`**

Return a GLSL snippet that applies the transform to a given GLSL variable name.

---

#### Range.inverse


**`Range.inverse(self)`**

Return the inverse Range instance.

---

### phy.plot.Scale

Scale transform.

**Constructor**

* `amount : 2-tuple`
    Coordinates of the scaling.

* `gpu_var : str`
    The name of the GPU variable with the scaling vector.

---

#### Scale.apply


**`Scale.apply(self, arr, param=None)`**

Apply a scaling to a NumPy array.

---

#### Scale.glsl


**`Scale.glsl(self, var)`**

Return a GLSL snippet that applies the scaling to a given GLSL variable name.

---

#### Scale.inverse


**`Scale.inverse(self)`**

Return the inverse Scale instance.

---

### phy.plot.ScatterVisual

Scatter visual, displaying a fixed marker at various positions, colors, and marker sizes.

**Constructor**


* `marker : string (used for all points in the scatter visual)`
    Default: disc. Can be one of: arrow, asterisk, chevron, clover, club, cross, diamond,
    disc, ellipse, hbar, heart, infinity, pin, ring, spade, square, tag, triangle, vbar

**Parameters**


* `x : array-like (1D)`

* `y : array-like (1D)`

* `pos : array-like (2D)`

* `color : array-like (2D, shape[1] == 4)`

* `size : array-like (1D)`
    Marker sizes, in pixels

* `depth : array-like (1D)`

* `data_bounds : array-like (2D, shape[1] == 4)`

---

#### ScatterVisual.add_batch_data


**`ScatterVisual.add_batch_data(self, **kwargs)`**

Prepare data to be added later with `PlotCanvas.add_visual()`.

---

#### ScatterVisual.close


**`ScatterVisual.close(self)`**

Close the visual.

---

#### ScatterVisual.emit_visual_set_data


**`ScatterVisual.emit_visual_set_data(self)`**

Emit canvas.visual_set_data event after data has been set in the visual.

---

#### ScatterVisual.hide


**`ScatterVisual.hide(self)`**

Hide the visual.

---

#### ScatterVisual.on_draw


**`ScatterVisual.on_draw(self)`**

Draw the visual.

---

#### ScatterVisual.on_resize


**`ScatterVisual.on_resize(self, width, height)`**

Update the window size in the OpenGL program.

---

#### ScatterVisual.reset_batch


**`ScatterVisual.reset_batch(self)`**

Reinitialize the batch.

---

#### ScatterVisual.set_box_index


**`ScatterVisual.set_box_index(self, box_index, data=None)`**

Set the visual's box index. This is used by layouts (e.g. subplot indices).

---

#### ScatterVisual.set_color


**`ScatterVisual.set_color(self, color)`**

Change the color of the markers.

---

#### ScatterVisual.set_data


**`ScatterVisual.set_data(self, *args, **kwargs)`**

Update the visual data.

---

#### ScatterVisual.set_data_range


**`ScatterVisual.set_data_range(self, data_range)`**

Add a CPU Range transform for data normalization.

---

#### ScatterVisual.set_marker_size


**`ScatterVisual.set_marker_size(self, marker_size)`**

Change the size of the markers.

---

#### ScatterVisual.set_primitive_type


**`ScatterVisual.set_primitive_type(self, primitive_type)`**

Set the primitive type (points, lines, line_strip, line_fan, triangles).

---

#### ScatterVisual.set_shader


**`ScatterVisual.set_shader(self, name)`**

Set the built-in vertex and fragment shader.

---

#### ScatterVisual.show


**`ScatterVisual.show(self)`**

Show the visual.

---

#### ScatterVisual.toggle


**`ScatterVisual.toggle(self)`**

Toggle the visual visibility.

---

#### ScatterVisual.validate


**`ScatterVisual.validate(self, x=None, y=None, pos=None, color=None, size=None, depth=None, data_bounds=None, **kwargs)`**

Validate the requested data before passing it to set_data().

---

#### ScatterVisual.vertex_count


**`ScatterVisual.vertex_count(self, x=None, y=None, pos=None, **kwargs)`**

Number of vertices for the requested data.

---

### phy.plot.TextVisual

Display strings at multiple locations.

**Constructor**


* `color : 4-tuple`

* `font_size : float`
    The font size, in points (8 by default).

**Parameters**


* `pos : array-like (2D)`
    Position of each string (of variable length).

* `text : list of strings (variable lengths)`

* `anchor : array-like (2D)`
    For each string, specifies the anchor of the string with respect to the string's position.

    Examples:

    * (0, 0): text centered at the position
    * (1, 1): the position is at the lower left of the string
    * (1, -1): the position is at the upper left of the string
    * (-1, 1): the position is at the lower right of the string
    * (-1, -1): the position is at the upper right of the string

    Values higher than 1 or lower than -1 can be used as margins, knowing that the unit
    of the anchor is (string width, string height).


* `data_bounds : array-like (2D, shape[1] == 4)`

---

#### TextVisual.add_batch_data


**`TextVisual.add_batch_data(self, **kwargs)`**

Prepare data to be added later with `PlotCanvas.add_visual()`.

---

#### TextVisual.close


**`TextVisual.close(self)`**

Close the visual.

---

#### TextVisual.emit_visual_set_data


**`TextVisual.emit_visual_set_data(self)`**

Emit canvas.visual_set_data event after data has been set in the visual.

---

#### TextVisual.hide


**`TextVisual.hide(self)`**

Hide the visual.

---

#### TextVisual.on_draw


**`TextVisual.on_draw(self)`**

Draw the visual.

---

#### TextVisual.on_resize


**`TextVisual.on_resize(self, width, height)`**

Update the window size in the OpenGL program.

---

#### TextVisual.reset_batch


**`TextVisual.reset_batch(self)`**

Reinitialize the batch.

---

#### TextVisual.set_box_index


**`TextVisual.set_box_index(self, box_index, data=None)`**

Set the visual's box index. This is used by layouts (e.g. subplot indices).

---

#### TextVisual.set_data


**`TextVisual.set_data(self, *args, **kwargs)`**

Update the visual data.

---

#### TextVisual.set_data_range


**`TextVisual.set_data_range(self, data_range)`**

Add a CPU Range transform for data normalization.

---

#### TextVisual.set_primitive_type


**`TextVisual.set_primitive_type(self, primitive_type)`**

Set the primitive type (points, lines, line_strip, line_fan, triangles).

---

#### TextVisual.set_shader


**`TextVisual.set_shader(self, name)`**

Set the built-in vertex and fragment shader.

---

#### TextVisual.show


**`TextVisual.show(self)`**

Show the visual.

---

#### TextVisual.toggle


**`TextVisual.toggle(self)`**

Toggle the visual visibility.

---

#### TextVisual.validate


**`TextVisual.validate(self, pos=None, text=None, color=None, anchor=None, data_bounds=None, **kwargs)`**

Validate the requested data before passing it to set_data().

---

#### TextVisual.vertex_count


**`TextVisual.vertex_count(self, **kwargs)`**

Number of vertices for the requested data.

---

### phy.plot.TransformChain

A linear sequence of transforms.

---

#### TransformChain.add


**`TransformChain.add(self, transforms, origin=None)`**

Add some transforms.

---

#### TransformChain.apply


**`TransformChain.apply(self, arr)`**

Apply all transforms on an array.

---

#### TransformChain.get


**`TransformChain.get(self, class_name)`**

Get a transform in the chain from its name.

---

#### TransformChain.inverse


**`TransformChain.inverse(self)`**

Return the inverse chain of transforms.

---

#### TransformChain.transforms


**`TransformChain.transforms`**

List of transforms.

---

### phy.plot.Translate

Translation transform.

**Constructor**

* `amount : 2-tuple`
    Coordinates of the translation.

* `gpu_var : str`
    The name of the GPU variable with the translate vector.

---

#### Translate.apply


**`Translate.apply(self, arr, param=None)`**

Apply a translation to a NumPy array.

---

#### Translate.glsl


**`Translate.glsl(self, var)`**

Return a GLSL snippet that applies the translation to a given GLSL variable name.

---

#### Translate.inverse


**`Translate.inverse(self)`**

Return the inverse Translate instance.

---

### phy.plot.UniformPlotVisual

A plot visual with a uniform color.

**Constructor**


* `color : 4-tuple`

* `depth : scalar`

**Parameters**


* `x : array-like (1D), or list of 1D arrays for different plots`

* `y : array-like (1D), or list of 1D arrays, for different plots`

* `masks : array-like (1D)`
    Similar to an alpha channel, but for color saturation instead of transparency.

* `data_bounds : array-like (2D, shape[1] == 4)`

---

#### UniformPlotVisual.add_batch_data


**`UniformPlotVisual.add_batch_data(self, **kwargs)`**

Prepare data to be added later with `PlotCanvas.add_visual()`.

---

#### UniformPlotVisual.close


**`UniformPlotVisual.close(self)`**

Close the visual.

---

#### UniformPlotVisual.emit_visual_set_data


**`UniformPlotVisual.emit_visual_set_data(self)`**

Emit canvas.visual_set_data event after data has been set in the visual.

---

#### UniformPlotVisual.hide


**`UniformPlotVisual.hide(self)`**

Hide the visual.

---

#### UniformPlotVisual.on_draw


**`UniformPlotVisual.on_draw(self)`**

Draw the visual.

---

#### UniformPlotVisual.on_resize


**`UniformPlotVisual.on_resize(self, width, height)`**

Update the window size in the OpenGL program.

---

#### UniformPlotVisual.reset_batch


**`UniformPlotVisual.reset_batch(self)`**

Reinitialize the batch.

---

#### UniformPlotVisual.set_box_index


**`UniformPlotVisual.set_box_index(self, box_index, data=None)`**

Set the visual's box index. This is used by layouts (e.g. subplot indices).

---

#### UniformPlotVisual.set_data


**`UniformPlotVisual.set_data(self, *args, **kwargs)`**

Update the visual data.

---

#### UniformPlotVisual.set_data_range


**`UniformPlotVisual.set_data_range(self, data_range)`**

Add a CPU Range transform for data normalization.

---

#### UniformPlotVisual.set_primitive_type


**`UniformPlotVisual.set_primitive_type(self, primitive_type)`**

Set the primitive type (points, lines, line_strip, line_fan, triangles).

---

#### UniformPlotVisual.set_shader


**`UniformPlotVisual.set_shader(self, name)`**

Set the built-in vertex and fragment shader.

---

#### UniformPlotVisual.show


**`UniformPlotVisual.show(self)`**

Show the visual.

---

#### UniformPlotVisual.toggle


**`UniformPlotVisual.toggle(self)`**

Toggle the visual visibility.

---

#### UniformPlotVisual.validate


**`UniformPlotVisual.validate(self, x=None, y=None, masks=None, data_bounds=None, **kwargs)`**

Validate the requested data before passing it to set_data().

---

#### UniformPlotVisual.vertex_count


**`UniformPlotVisual.vertex_count(self, y=None, **kwargs)`**

Number of vertices for the requested data.

---

### phy.plot.UniformScatterVisual

Scatter visual with a fixed marker color and size.

**Constructor**


* `marker : str`

* `color : 4-tuple`

* `size : scalar`

**Parameters**


* `x : array-like (1D)`

* `y : array-like (1D)`

* `pos : array-like (2D)`

* `masks : array-like (1D)`
    Similar to an alpha channel, but for color saturation instead of transparency.

* `data_bounds : array-like (2D, shape[1] == 4)`

---

#### UniformScatterVisual.add_batch_data


**`UniformScatterVisual.add_batch_data(self, **kwargs)`**

Prepare data to be added later with `PlotCanvas.add_visual()`.

---

#### UniformScatterVisual.close


**`UniformScatterVisual.close(self)`**

Close the visual.

---

#### UniformScatterVisual.emit_visual_set_data


**`UniformScatterVisual.emit_visual_set_data(self)`**

Emit canvas.visual_set_data event after data has been set in the visual.

---

#### UniformScatterVisual.hide


**`UniformScatterVisual.hide(self)`**

Hide the visual.

---

#### UniformScatterVisual.on_draw


**`UniformScatterVisual.on_draw(self)`**

Draw the visual.

---

#### UniformScatterVisual.on_resize


**`UniformScatterVisual.on_resize(self, width, height)`**

Update the window size in the OpenGL program.

---

#### UniformScatterVisual.reset_batch


**`UniformScatterVisual.reset_batch(self)`**

Reinitialize the batch.

---

#### UniformScatterVisual.set_box_index


**`UniformScatterVisual.set_box_index(self, box_index, data=None)`**

Set the visual's box index. This is used by layouts (e.g. subplot indices).

---

#### UniformScatterVisual.set_data


**`UniformScatterVisual.set_data(self, *args, **kwargs)`**

Update the visual data.

---

#### UniformScatterVisual.set_data_range


**`UniformScatterVisual.set_data_range(self, data_range)`**

Add a CPU Range transform for data normalization.

---

#### UniformScatterVisual.set_primitive_type


**`UniformScatterVisual.set_primitive_type(self, primitive_type)`**

Set the primitive type (points, lines, line_strip, line_fan, triangles).

---

#### UniformScatterVisual.set_shader


**`UniformScatterVisual.set_shader(self, name)`**

Set the built-in vertex and fragment shader.

---

#### UniformScatterVisual.show


**`UniformScatterVisual.show(self)`**

Show the visual.

---

#### UniformScatterVisual.toggle


**`UniformScatterVisual.toggle(self)`**

Toggle the visual visibility.

---

#### UniformScatterVisual.validate


**`UniformScatterVisual.validate(self, x=None, y=None, pos=None, masks=None, data_bounds=None, **kwargs)`**

Validate the requested data before passing it to set_data().

---

#### UniformScatterVisual.vertex_count


**`UniformScatterVisual.vertex_count(self, x=None, y=None, pos=None, **kwargs)`**

Number of vertices for the requested data.

---

## phy.cluster

Manual clustering facilities.

---

#### phy.cluster.select_traces


**`phy.cluster.select_traces(traces, interval, sample_rate=None)`**

Load traces in an interval (in seconds).

---

### phy.cluster.AmplitudeView

This view displays an amplitude plot for all selected clusters.

**Constructor**


* `amplitudes : dict`
    Dictionary `{amplitudes_type: function}`, for different types of amplitudes.

    Each function maps `cluster_ids` to a list
    `[Bunch(amplitudes, spike_ids, spike_times), ...]` for each cluster.
    Use `cluster_id=None` for background amplitudes.

---

#### AmplitudeView.attach


**`AmplitudeView.attach(self, gui)`**

Attach the view to the GUI.

---

#### AmplitudeView.close


**`AmplitudeView.close(self)`**

Close the view.

---

#### AmplitudeView.decrease_marker_size


**`AmplitudeView.decrease_marker_size(self)`**

Decrease the scaling parameter.

---

#### AmplitudeView.get_clusters_data


**`AmplitudeView.get_clusters_data(self, load_all=None)`**

Return a list of Bunch instances, with attributes pos and spike_ids.

---

#### AmplitudeView.increase_marker_size


**`AmplitudeView.increase_marker_size(self)`**

Increase the scaling parameter.

---

#### AmplitudeView.next_amplitudes_type


**`AmplitudeView.next_amplitudes_type(self)`**

Switch to the next amplitudes type.

---

#### AmplitudeView.on_cluster


**`AmplitudeView.on_cluster(self, up)`**

Callback function when a clustering action occurs. May be overriden.

Note: this method is called *before* on_select() so as to give a chance to the view
to update itself before the selection of the new clusters.

This method is mostly only useful to views that show all clusters and not just the
selected clusters (template view, raster view).

---

#### AmplitudeView.on_mouse_click


**`AmplitudeView.on_mouse_click(self, e)`**

Select a time from the amplitude view to display in the trace view.

---

#### AmplitudeView.on_mouse_wheel


**`AmplitudeView.on_mouse_wheel(self, e)`**

Change the scaling with the wheel.

---

#### AmplitudeView.on_request_split


**`AmplitudeView.on_request_split(self, sender=None)`**

Return the spikes enclosed by the lasso.

---

#### AmplitudeView.on_select


**`AmplitudeView.on_select(self, cluster_ids=None, **kwargs)`**

Callback function when clusters are selected. May be overriden.

---

#### AmplitudeView.on_select_threaded


**`AmplitudeView.on_select_threaded(self, sender, cluster_ids, gui=None, **kwargs)`**



---

#### AmplitudeView.plot


**`AmplitudeView.plot(self, **kwargs)`**

Update the view with the current cluster selection.

---

#### AmplitudeView.previous_amplitudes_type


**`AmplitudeView.previous_amplitudes_type(self)`**

Switch to the previous amplitudes type.

---

#### AmplitudeView.reset_marker_size


**`AmplitudeView.reset_marker_size(self)`**

Reset the scaling to the default value.

---

#### AmplitudeView.screenshot


**`AmplitudeView.screenshot(self, dir=None)`**

Save a PNG screenshot of the view into a given directory. By default, the screenshots
are saved in `~/.phy/screenshots/`.

---

#### AmplitudeView.set_state


**`AmplitudeView.set_state(self, state)`**

Set the view state.

The passed object is the persisted `self.state` bunch.

May be overriden.

---

#### AmplitudeView.show


**`AmplitudeView.show(self)`**

Show the underlying canvas.

---

#### AmplitudeView.show_time_range


**`AmplitudeView.show_time_range(self, interval=(0, 0))`**



---

#### AmplitudeView.toggle_auto_update


**`AmplitudeView.toggle_auto_update(self, checked)`**

When on, the view is automatically updated when the cluster selection changes.

---

#### AmplitudeView.update_status


**`AmplitudeView.update_status(self)`**



---

#### AmplitudeView.amplitudes_type


**`AmplitudeView.amplitudes_type`**



---

#### AmplitudeView.marker_size


**`AmplitudeView.marker_size`**

Size of the spike markers, in pixels.

---

#### AmplitudeView.state


**`AmplitudeView.state`**

View state, a Bunch instance automatically persisted in the GUI state when the
GUI is closed. To be overriden.

---

#### AmplitudeView.status


**`AmplitudeView.status`**



---

### phy.cluster.ClusterMeta

Handle cluster metadata changes.

---

#### ClusterMeta.add_field


**`ClusterMeta.add_field(self, name, default_value=None)`**

Add a field with an optional default value.

---

#### ClusterMeta.from_dict


**`ClusterMeta.from_dict(self, dic)`**

Import data from a `{cluster_id: {field: value}}` dictionary.

---

#### ClusterMeta.get


**`ClusterMeta.get(self, field, cluster)`**

Retrieve the value of one cluster for a given field.

---

#### ClusterMeta.redo


**`ClusterMeta.redo(self)`**

Redo the next metadata change.

**Returns**


* `up : UpdateInfo instance`

---

#### ClusterMeta.set


**`ClusterMeta.set(self, field, clusters, value, add_to_stack=True)`**

Set the value of one of several clusters.

**Parameters**


* `field : str`
    The field to set.

* `clusters : list`
    The list of cluster ids to change.

* `value : str`
    The new metadata value for the given clusters.

* `add_to_stack : boolean`
    Whether this metadata change should be recorded in the undo stack.

**Returns**


* `up : UpdateInfo instance`

---

#### ClusterMeta.set_from_descendants


**`ClusterMeta.set_from_descendants(self, descendants, largest_old_cluster=None)`**

Update metadata of some clusters given the metadata of their ascendants.

**Parameters**


* `descendants : list`
    List of pairs (old_cluster_id, new_cluster_id)

* `largest_old_cluster : int`
    If available, the cluster id of the largest old cluster, used as a reference.

---

#### ClusterMeta.to_dict


**`ClusterMeta.to_dict(self, field)`**

Export data to a `{cluster_id: value}` dictionary, for a particular field.

---

#### ClusterMeta.undo


**`ClusterMeta.undo(self)`**

Undo the last metadata change.

**Returns**


* `up : UpdateInfo instance`

---

#### ClusterMeta.fields


**`ClusterMeta.fields`**

List of fields.

---

### phy.cluster.ClusterScatterView

This view shows all clusters in a customizable scatter plot.

**Constructor**


* `cluster_ids : array-like`
cluster_info: function
    Maps cluster_id => Bunch() with attributes.
bindings: dict
    Maps plot dimension to cluster attributes.

---

#### ClusterScatterView.add_color_scheme


**`ClusterScatterView.add_color_scheme(self, fun=None, name=None, cluster_ids=None, colormap=None, categorical=None, logarithmic=None)`**

Add a color scheme to the view. Can be used as follows:

```python
@connect
def on_add_view(gui, view):
    view.add_color_scheme(c.get_depth, name='depth', colormap='linear')
```

---

#### ClusterScatterView.attach


**`ClusterScatterView.attach(self, gui)`**

Attach the GUI.

---

#### ClusterScatterView.change_bindings


**`ClusterScatterView.change_bindings(self, **kwargs)`**

Change the bindings.

---

#### ClusterScatterView.close


**`ClusterScatterView.close(self)`**

Close the view.

---

#### ClusterScatterView.decrease_marker_size


**`ClusterScatterView.decrease_marker_size(self)`**

Decrease the scaling parameter.

---

#### ClusterScatterView.get_cluster_colors


**`ClusterScatterView.get_cluster_colors(self, cluster_ids, alpha=1.0)`**

Return the cluster colors depending on the currently-selected color scheme.

---

#### ClusterScatterView.get_cluster_data


**`ClusterScatterView.get_cluster_data(self, cluster_id)`**

Return the data of one cluster.

---

#### ClusterScatterView.get_clusters_data


**`ClusterScatterView.get_clusters_data(self, cluster_ids)`**

Return the data of a set of clusters, as a dictionary {cluster_id: Bunch}.

---

#### ClusterScatterView.increase_marker_size


**`ClusterScatterView.increase_marker_size(self)`**

Increase the scaling parameter.

---

#### ClusterScatterView.next_color_scheme


**`ClusterScatterView.next_color_scheme(self)`**

Switch to the next color scheme.

---

#### ClusterScatterView.on_cluster


**`ClusterScatterView.on_cluster(self, up)`**

Callback function when a clustering action occurs. May be overriden.

Note: this method is called *before* on_select() so as to give a chance to the view
to update itself before the selection of the new clusters.

This method is mostly only useful to views that show all clusters and not just the
selected clusters (template view, raster view).

---

#### ClusterScatterView.on_mouse_click


**`ClusterScatterView.on_mouse_click(self, e)`**

Select a cluster by clicking on its template waveform.

---

#### ClusterScatterView.on_mouse_wheel


**`ClusterScatterView.on_mouse_wheel(self, e)`**

Change the scaling with the wheel.

---

#### ClusterScatterView.on_select


**`ClusterScatterView.on_select(self, sender=None, cluster_ids=(), **kwargs)`**



---

#### ClusterScatterView.on_select_threaded


**`ClusterScatterView.on_select_threaded(self, sender, cluster_ids, gui=None, **kwargs)`**



---

#### ClusterScatterView.plot


**`ClusterScatterView.plot(self, **kwargs)`**

Make the scatter plot.

---

#### ClusterScatterView.prepare_color


**`ClusterScatterView.prepare_color(self)`**

Compute the marker colors.

---

#### ClusterScatterView.prepare_data


**`ClusterScatterView.prepare_data(self)`**

Prepare the marker position, size, and color from the cluster information.

---

#### ClusterScatterView.prepare_position


**`ClusterScatterView.prepare_position(self)`**

Compute the marker positions.

---

#### ClusterScatterView.prepare_size


**`ClusterScatterView.prepare_size(self)`**

Compute the marker sizes.

---

#### ClusterScatterView.previous_color_scheme


**`ClusterScatterView.previous_color_scheme(self)`**

Switch to the previous color scheme.

---

#### ClusterScatterView.reset_marker_size


**`ClusterScatterView.reset_marker_size(self)`**

Reset the scaling to the default value.

---

#### ClusterScatterView.screenshot


**`ClusterScatterView.screenshot(self, dir=None)`**

Save a PNG screenshot of the view into a given directory. By default, the screenshots
are saved in `~/.phy/screenshots/`.

---

#### ClusterScatterView.set_cluster_ids


**`ClusterScatterView.set_cluster_ids(self, all_cluster_ids)`**

Update the cluster data by specifying the list of all cluster ids.

---

#### ClusterScatterView.set_fields


**`ClusterScatterView.set_fields(self)`**



---

#### ClusterScatterView.set_size


**`ClusterScatterView.set_size(self, field)`**

Set the dimension for the marker size.

---

#### ClusterScatterView.set_spike_clusters


**`ClusterScatterView.set_spike_clusters(self, spike_clusters)`**



---

#### ClusterScatterView.set_state


**`ClusterScatterView.set_state(self, state)`**

Set the view state.

The passed object is the persisted `self.state` bunch.

May be overriden.

---

#### ClusterScatterView.set_x_axis


**`ClusterScatterView.set_x_axis(self, field)`**

Set the dimension for the x axis.

---

#### ClusterScatterView.set_y_axis


**`ClusterScatterView.set_y_axis(self, field)`**

Set the dimension for the y axis.

---

#### ClusterScatterView.show


**`ClusterScatterView.show(self)`**

Show the underlying canvas.

---

#### ClusterScatterView.toggle_auto_update


**`ClusterScatterView.toggle_auto_update(self, checked)`**

When on, the view is automatically updated when the cluster selection changes.

---

#### ClusterScatterView.toggle_log_scale


**`ClusterScatterView.toggle_log_scale(self, dim, checked)`**

Toggle logarithmic scaling for one of the dimensions.

---

#### ClusterScatterView.update_cluster_sort


**`ClusterScatterView.update_cluster_sort(self, cluster_ids)`**



---

#### ClusterScatterView.update_color


**`ClusterScatterView.update_color(self)`**

Update the cluster colors depending on the selected clusters. To be overriden.

---

#### ClusterScatterView.update_status


**`ClusterScatterView.update_status(self)`**



---

#### ClusterScatterView.bindings


**`ClusterScatterView.bindings`**



---

#### ClusterScatterView.color_scheme


**`ClusterScatterView.color_scheme`**

Current color scheme.

---

#### ClusterScatterView.marker_size


**`ClusterScatterView.marker_size`**

Size of the spike markers, in pixels.

---

#### ClusterScatterView.state


**`ClusterScatterView.state`**

View state, a Bunch instance automatically persisted in the GUI state when the
GUI is closed. To be overriden.

---

#### ClusterScatterView.status


**`ClusterScatterView.status`**



---

### phy.cluster.ClusterView

Display a table of all clusters with metrics and labels as columns. Derive from Table.

**Constructor**


* `parent : Qt widget`

* `data : list`
    List of dictionaries mapping fields to values.

* `columns : list`
    List of columns in the table.

* `sort : 2-tuple`
    Initial sort of the table as a pair (column_name, order), where order is
    either `asc` or `desc`.

---

#### ClusterView.add


**`ClusterView.add(self, objects)`**

Add objects object to the table.

---

#### ClusterView.build


**`ClusterView.build(self, callback=None)`**

Rebuild the HTML code of the widget.

---

#### ClusterView.change


**`ClusterView.change(self, objects)`**

Change some objects.

---

#### ClusterView.eval_js


**`ClusterView.eval_js(self, expr, callback=None)`**

Evaluate a Javascript expression.

The `table` Javascript variable can be used to interact with the underlying Javascript
table.

The table has sortable columns, a filter text box, support for single and multi selection
of rows. Rows can be skippable (used for ignored clusters in phy).

The table can raise Javascript events that are relayed to Python. Objects are
transparently serialized and deserialized in JSON. Basic types (numbers, strings, lists)
are transparently converted between Python and Javascript.

**Parameters**


* `expr : str`
    A Javascript expression.

* `callback : function`
    A Python function that is called once the Javascript expression has been
    evaluated. It takes as input the output of the Javascript expression.

---

#### ClusterView.filter


**`ClusterView.filter(self, text='')`**

Filter the view with a Javascript expression.

---

#### ClusterView.first


**`ClusterView.first(self, callback=None)`**

Select the first item.

---

#### ClusterView.get


**`ClusterView.get(self, id, callback=None)`**

Get the object given its id.

---

#### ClusterView.get_current_sort


**`ClusterView.get_current_sort(self, callback=None)`**

Get the current sort as a tuple `(name, dir)`.

---

#### ClusterView.get_ids


**`ClusterView.get_ids(self, callback=None)`**

Get the list of ids.

---

#### ClusterView.get_next_id


**`ClusterView.get_next_id(self, callback=None)`**

Get the next non-skipped row id.

---

#### ClusterView.get_previous_id


**`ClusterView.get_previous_id(self, callback=None)`**

Get the previous non-skipped row id.

---

#### ClusterView.get_selected


**`ClusterView.get_selected(self, callback=None)`**

Get the currently selected rows.

---

#### ClusterView.is_ready


**`ClusterView.is_ready(self)`**

Whether the widget has been fully loaded.

---

#### ClusterView.last


**`ClusterView.last(self, callback=None)`**

Select the last item.

---

#### ClusterView.next


**`ClusterView.next(self, callback=None)`**

Select the next non-skipped row.

---

#### ClusterView.previous


**`ClusterView.previous(self, callback=None)`**

Select the previous non-skipped row.

---

#### ClusterView.remove


**`ClusterView.remove(self, ids)`**

Remove some objects from their ids.

---

#### ClusterView.remove_all


**`ClusterView.remove_all(self)`**

Remove all rows in the table.

---

#### ClusterView.remove_all_and_add


**`ClusterView.remove_all_and_add(self, objects)`**

Remove all rows in the table and add new objects.

---

#### ClusterView.scroll_to


**`ClusterView.scroll_to(self, id)`**

Scroll until a given row is visible.

---

#### ClusterView.select


**`ClusterView.select(self, ids, callback=None, **kwargs)`**

Select some rows in the table from Python.

This function calls `table.select()` in Javascript, which raises a Javascript event
relayed to Python. This sequence of actions is the same when the user selects
rows directly in the HTML view.

---

#### ClusterView.set_busy


**`ClusterView.set_busy(self, busy)`**

Set the busy state of the GUI.

---

#### ClusterView.set_html


**`ClusterView.set_html(self, html, callback=None)`**

Set the HTML code.

---

#### ClusterView.set_state


**`ClusterView.set_state(self, state)`**

Set the cluster view state, with a specified sort.

---

#### ClusterView.sort_by


**`ClusterView.sort_by(self, name, sort_dir='asc')`**

Sort by a given variable.

---

#### ClusterView.view_source


**`ClusterView.view_source(self, callback=None)`**

View the HTML source of the widget.

---

#### ClusterView.debouncer


**`ClusterView.debouncer`**

Widget debouncer.

---

#### ClusterView.state


**`ClusterView.state`**

Return the cluster view state, with the current sort and selection.

---

### phy.cluster.Clustering

Handle cluster changes in a set of spikes.

**Constructor**


* `spike_clusters : array-like`
    Spike-cluster assignments, giving the cluster id of every spike.

* `new_cluster_id : int`
    Cluster id that is not used yet (and not used in the cache if there is one). We need to
    ensure that cluster ids are unique and not reused in a given session.

* `spikes_per_cluster : dict`
    Dictionary mapping each cluster id to the spike ids belonging to it. This is recomputed
    if not given. This object may take a while to compute, so it may be cached and passed
    to the constructor.

**Features**

* List of clusters appearing in a `spike_clusters` array
* Dictionary of spikes per cluster
* Merge
* Split and assign
* Undo/redo stack

**Notes**

The undo stack works by keeping the list of all spike cluster changes
made successively. Undoing consists of reapplying all changes from the
original `spike_clusters` array, except the last one.

**UpdateInfo**

Most methods of this class return an `UpdateInfo` instance. This object
contains information about the clustering changes done by the operation.
This object is used throughout the `phy.cluster.manual` package to let
different classes know about clustering changes.

`UpdateInfo` is a dictionary that also supports dot access (`Bunch` class).

---

#### Clustering.assign


**`Clustering.assign(self, spike_ids, spike_clusters_rel=0)`**

Make new spike cluster assignments.

**Parameters**


* `spike_ids : array-like`
    List of spike ids.

* `spike_clusters_rel : array-like`
    Relative cluster ids of the spikes in `spike_ids`. This
    must have the same size as `spike_ids`.

**Returns**


* `up : UpdateInfo instance`

**Note**

`spike_clusters_rel` contain *relative* cluster indices. Their values
don't matter: what matters is whether two give spikes
should end up in the same cluster or not. Adding a constant number
to all elements in `spike_clusters_rel` results in exactly the same
operation.

The final cluster ids are automatically generated by the `Clustering`
class. This is because we must ensure that all modified clusters
get brand new ids. The whole library is based on the assumption that
cluster ids are unique and "disposable". Changing a cluster always
results in a new cluster id being assigned.

If a spike is assigned to a new cluster, then all other spikes
belonging to the same cluster are assigned to a brand new cluster,
even if they were not changed explicitely by the `assign()` method.

In other words, the list of spikes affected by an `assign()` is almost
always a strict superset of the `spike_ids` parameter. The only case
where this is not true is when whole clusters change: this is called
a merge. It is implemented in a separate `merge()` method because it
is logically much simpler, and faster to execute.

---

#### Clustering.merge


**`Clustering.merge(self, cluster_ids, to=None)`**

Merge several clusters to a new cluster.

**Parameters**


* `cluster_ids : array-like`
    List of clusters to merge.

* `to : integer`
    The id of the new cluster. By default, this is `new_cluster_id()`.

**Returns**


* `up : UpdateInfo instance`

---

#### Clustering.new_cluster_id


**`Clustering.new_cluster_id(self)`**

Generate a brand new cluster id.

**Note**

This new id strictly increases after an undo + new action,
meaning that old cluster ids are *not* reused. This ensures that
any cluster_id-based cache will always be valid even after undo
operations (i.e. no need for explicit cache invalidation in this case).

---

#### Clustering.redo


**`Clustering.redo(self)`**

Redo the last cluster assignment operation.

**Returns**


* `up : UpdateInfo instance of the changes done by this operation.`

---

#### Clustering.reset


**`Clustering.reset(self)`**

Reset the clustering to the original clustering.

All changes are lost.

---

#### Clustering.spikes_in_clusters


**`Clustering.spikes_in_clusters(self, clusters)`**

Return the array of spike ids belonging to a list of clusters.

---

#### Clustering.split


**`Clustering.split(self, spike_ids, spike_clusters_rel=0)`**

Split a number of spikes into a new cluster.

This is equivalent to an `assign()` to a single new cluster.

**Parameters**


* `spike_ids : array-like`
    Array of spike ids to split.

* `spike_clusters_rel : array-like (or None)`
    Array of relative spike clusters.

**Returns**


* `up : UpdateInfo instance`

**Note**

The note in the `assign()` method applies here as well. The list
of spikes affected by the split is almost always a strict superset
of the spike_ids parameter.

---

#### Clustering.undo


**`Clustering.undo(self)`**

Undo the last cluster assignment operation.

**Returns**


* `up : UpdateInfo instance of the changes done by this operation.`

---

#### Clustering.cluster_ids


**`Clustering.cluster_ids`**

Ordered list of ids of all non-empty clusters.

---

#### Clustering.n_clusters


**`Clustering.n_clusters`**

Total number of clusters.

---

#### Clustering.n_spikes


**`Clustering.n_spikes`**

Number of spikes.

---

#### Clustering.spike_clusters


**`Clustering.spike_clusters`**

A n_spikes-long vector containing the cluster ids of all spikes.

---

#### Clustering.spike_ids


**`Clustering.spike_ids`**

Array of all spike ids.

---

#### Clustering.spikes_per_cluster


**`Clustering.spikes_per_cluster`**

A dictionary {cluster_id: spike_ids}.

---

### phy.cluster.CorrelogramView

A view showing the autocorrelogram of the selected clusters, and all cross-correlograms
of cluster pairs.

**Constructor**


* `correlograms : function`
    Maps `(cluster_ids, bin_size, window_size)` to an `(n_clusters, n_clusters, n_bins) array`.


* `firing_rate : function`
    Maps `(cluster_ids, bin_size)` to an `(n_clusters, n_clusters) array`

---

#### CorrelogramView.attach


**`CorrelogramView.attach(self, gui)`**

Attach the view to the GUI.

---

#### CorrelogramView.close


**`CorrelogramView.close(self)`**

Close the view.

---

#### CorrelogramView.decrease


**`CorrelogramView.decrease(self)`**

Decrease the window size.

---

#### CorrelogramView.get_clusters_data


**`CorrelogramView.get_clusters_data(self, load_all=None)`**

Return a list of Bunch instances, with attributes pos and spike_ids.

To override.

---

#### CorrelogramView.increase


**`CorrelogramView.increase(self)`**

Increase the window size.

---

#### CorrelogramView.on_cluster


**`CorrelogramView.on_cluster(self, up)`**

Callback function when a clustering action occurs. May be overriden.

Note: this method is called *before* on_select() so as to give a chance to the view
to update itself before the selection of the new clusters.

This method is mostly only useful to views that show all clusters and not just the
selected clusters (template view, raster view).

---

#### CorrelogramView.on_mouse_wheel


**`CorrelogramView.on_mouse_wheel(self, e)`**

Change the scaling with the wheel.

---

#### CorrelogramView.on_select


**`CorrelogramView.on_select(self, cluster_ids=None, **kwargs)`**

Callback function when clusters are selected. May be overriden.

---

#### CorrelogramView.on_select_threaded


**`CorrelogramView.on_select_threaded(self, sender, cluster_ids, gui=None, **kwargs)`**



---

#### CorrelogramView.plot


**`CorrelogramView.plot(self, **kwargs)`**

Update the view with the current cluster selection.

---

#### CorrelogramView.reset_scaling


**`CorrelogramView.reset_scaling(self)`**

Reset the scaling to the default value.

---

#### CorrelogramView.screenshot


**`CorrelogramView.screenshot(self, dir=None)`**

Save a PNG screenshot of the view into a given directory. By default, the screenshots
are saved in `~/.phy/screenshots/`.

---

#### CorrelogramView.set_bin


**`CorrelogramView.set_bin(self, bin_size)`**

Set the correlogram bin size (in milliseconds).

Example: `1`

---

#### CorrelogramView.set_refractory_period


**`CorrelogramView.set_refractory_period(self, value)`**

Set the refractory period (in milliseconds).

---

#### CorrelogramView.set_state


**`CorrelogramView.set_state(self, state)`**

Set the view state.

The passed object is the persisted `self.state` bunch.

May be overriden.

---

#### CorrelogramView.set_window


**`CorrelogramView.set_window(self, window_size)`**

Set the correlogram window size (in milliseconds).

Example: `100`

---

#### CorrelogramView.show


**`CorrelogramView.show(self)`**

Show the underlying canvas.

---

#### CorrelogramView.toggle_auto_update


**`CorrelogramView.toggle_auto_update(self, checked)`**

When on, the view is automatically updated when the cluster selection changes.

---

#### CorrelogramView.toggle_labels


**`CorrelogramView.toggle_labels(self, checked)`**

Show or hide all labels.

---

#### CorrelogramView.toggle_normalization


**`CorrelogramView.toggle_normalization(self, checked)`**

Change the normalization of the correlograms.

---

#### CorrelogramView.update_status


**`CorrelogramView.update_status(self)`**

<<<<<<< HEAD

=======
>>>>>>> 008f0b32


---

#### CorrelogramView.state


**`CorrelogramView.state`**

View state, a Bunch instance automatically persisted in the GUI state when the
GUI is closed. To be overriden.

---

#### CorrelogramView.status


**`CorrelogramView.status`**



---

#### CorrelogramView.status


**`CorrelogramView.status`**



---

### phy.cluster.FeatureView

This view displays a 4x4 subplot matrix with different projections of the principal
component features. This view keeps track of which channels are currently shown.

**Constructor**


* `features : function`
    Maps `(cluster_id, channel_ids=None, load_all=False)` to
    `Bunch(data, channel_ids, channel_labels, spike_ids , masks)`.
    * `data` is an `(n_spikes, n_channels, n_features)` array
    * `channel_ids` contains the channel ids of every row in `data`
    * `channel_labels` contains the channel labels of every row in `data`
    * `spike_ids` is a `(n_spikes,)` array
    * `masks` is an `(n_spikes, n_channels)` array

    This allows for a sparse format.


* `attributes : dict`
    Maps an attribute name to a 1D array with `n_spikes` numbers (for example, spike times).

---

#### FeatureView.attach


**`FeatureView.attach(self, gui)`**

Attach the view to the GUI.

---

#### FeatureView.clear_channels


**`FeatureView.clear_channels(self)`**

Reset the current channels.

---

#### FeatureView.close


**`FeatureView.close(self)`**

Close the view.

---

#### FeatureView.decrease


**`FeatureView.decrease(self)`**

Decrease the scaling parameter.

---

#### FeatureView.decrease_marker_size


**`FeatureView.decrease_marker_size(self)`**

Decrease the scaling parameter.

---

#### FeatureView.get_clusters_data


**`FeatureView.get_clusters_data(self, fixed_channels=None, load_all=None)`**

Return a list of Bunch instances, with attributes pos and spike_ids.

To override.

---

#### FeatureView.increase


**`FeatureView.increase(self)`**

Increase the scaling parameter.

---

#### FeatureView.increase_marker_size


**`FeatureView.increase_marker_size(self)`**

Increase the scaling parameter.

---

#### FeatureView.on_cluster


**`FeatureView.on_cluster(self, up)`**

Callback function when a clustering action occurs. May be overriden.

Note: this method is called *before* on_select() so as to give a chance to the view
to update itself before the selection of the new clusters.

This method is mostly only useful to views that show all clusters and not just the
selected clusters (template view, raster view).

---

#### FeatureView.on_mouse_click


**`FeatureView.on_mouse_click(self, e)`**

Select a feature dimension by clicking on a box in the feature view.

---

#### FeatureView.on_mouse_wheel


**`FeatureView.on_mouse_wheel(self, e)`**

Change the scaling with the wheel.

---

#### FeatureView.on_request_split


**`FeatureView.on_request_split(self, sender=None)`**

Return the spikes enclosed by the lasso.

---

#### FeatureView.on_select


**`FeatureView.on_select(self, cluster_ids=None, **kwargs)`**

Callback function when clusters are selected. May be overriden.

---

#### FeatureView.on_select_channel


**`FeatureView.on_select_channel(self, sender=None, channel_id=None, key=None, button=None)`**

Respond to the click on a channel from another view, and update the
relevant subplots.

---

#### FeatureView.on_select_threaded


**`FeatureView.on_select_threaded(self, sender, cluster_ids, gui=None, **kwargs)`**



---

#### FeatureView.plot


**`FeatureView.plot(self, **kwargs)`**

Update the view with the selected clusters.

---

#### FeatureView.reset_marker_size


**`FeatureView.reset_marker_size(self)`**

Reset the scaling to the default value.

---

#### FeatureView.reset_scaling


**`FeatureView.reset_scaling(self)`**

Reset the scaling to the default value.

---

#### FeatureView.screenshot


**`FeatureView.screenshot(self, dir=None)`**

Save a PNG screenshot of the view into a given directory. By default, the screenshots
are saved in `~/.phy/screenshots/`.

---

#### FeatureView.set_grid_dim


**`FeatureView.set_grid_dim(self, grid_dim)`**

Change the grid dim dynamically.

**Parameters**

* `grid_dim : array-like (2D)`
    `grid_dim[row, col]` is a string with two values separated by a comma. Each value
    is the relative channel id (0, 1, 2...) followed by the PC (A, B, C...). For example,
    `grid_dim[row, col] = 0B,1A`. Each value can also be an attribute name, for example
    `time`. For example, `grid_dim[row, col] = time,2C`.

---

#### FeatureView.set_state


**`FeatureView.set_state(self, state)`**

Set the view state.

The passed object is the persisted `self.state` bunch.

May be overriden.

---

#### FeatureView.show


**`FeatureView.show(self)`**

Show the underlying canvas.

---

#### FeatureView.toggle_auto_update


**`FeatureView.toggle_auto_update(self, checked)`**

When on, the view is automatically updated when the cluster selection changes.

---

#### FeatureView.toggle_automatic_channel_selection


**`FeatureView.toggle_automatic_channel_selection(self, checked)`**

Toggle the automatic selection of channels when the cluster selection changes.

---

#### FeatureView.update_status


**`FeatureView.update_status(self)`**

<<<<<<< HEAD


---

#### FeatureView.color_scheme


**`FeatureView.color_scheme`**

=======
>>>>>>> 008f0b32


---

#### FeatureView.marker_size


**`FeatureView.marker_size`**

Size of the spike markers, in pixels.

---

#### FeatureView.state


**`FeatureView.state`**

View state, a Bunch instance automatically persisted in the GUI state when the
GUI is closed. To be overriden.

---

#### FeatureView.status
<<<<<<< HEAD


**`FeatureView.status`**



---

### phy.cluster.FiringRateView
=======
>>>>>>> 008f0b32


**`FeatureView.status`**



---

### phy.cluster.FiringRateView

Histogram view showing the time-dependent firing rate.

---

#### FiringRateView.attach


**`FiringRateView.attach(self, gui)`**

Attach the view to the GUI.

---

#### FiringRateView.close


**`FiringRateView.close(self)`**

Close the view.

---

#### FiringRateView.decrease


**`FiringRateView.decrease(self)`**

Decrease the scaling parameter.

---

#### FiringRateView.get_clusters_data


**`FiringRateView.get_clusters_data(self, load_all=None)`**

Return a list of Bunch instances, with attributes pos and spike_ids.

To override.

---

#### FiringRateView.increase


**`FiringRateView.increase(self)`**

Increase the scaling parameter.

---

#### FiringRateView.on_cluster


**`FiringRateView.on_cluster(self, up)`**

Callback function when a clustering action occurs. May be overriden.

Note: this method is called *before* on_select() so as to give a chance to the view
to update itself before the selection of the new clusters.

This method is mostly only useful to views that show all clusters and not just the
selected clusters (template view, raster view).

---

#### FiringRateView.on_mouse_wheel


**`FiringRateView.on_mouse_wheel(self, e)`**

Change the scaling with the wheel.

---

#### FiringRateView.on_select


**`FiringRateView.on_select(self, cluster_ids=None, **kwargs)`**

Callback function when clusters are selected. May be overriden.

---

#### FiringRateView.on_select_threaded


**`FiringRateView.on_select_threaded(self, sender, cluster_ids, gui=None, **kwargs)`**



---

#### FiringRateView.plot


**`FiringRateView.plot(self, **kwargs)`**

Update the view with the selected clusters.

---

#### FiringRateView.reset_scaling


**`FiringRateView.reset_scaling(self)`**

Reset the scaling to the default value.

---

#### FiringRateView.screenshot


**`FiringRateView.screenshot(self, dir=None)`**

Save a PNG screenshot of the view into a given directory. By default, the screenshots
are saved in `~/.phy/screenshots/`.

---

#### FiringRateView.set_bin_size


**`FiringRateView.set_bin_size(self, bin_size)`**

Set the bin size in the histogram.

---

#### FiringRateView.set_n_bins


**`FiringRateView.set_n_bins(self, n_bins)`**

Set the number of bins in the histogram.

---

#### FiringRateView.set_state


**`FiringRateView.set_state(self, state)`**

Set the view state.

The passed object is the persisted `self.state` bunch.

May be overriden.

---

#### FiringRateView.set_x_max


**`FiringRateView.set_x_max(self, x_max)`**

Set the maximum value on the x axis for the histogram.

---

#### FiringRateView.set_x_min


**`FiringRateView.set_x_min(self, x_min)`**

Set the minimum value on the x axis for the histogram.

---

#### FiringRateView.show


**`FiringRateView.show(self)`**

Show the underlying canvas.

---

#### FiringRateView.toggle_auto_update


**`FiringRateView.toggle_auto_update(self, checked)`**

When on, the view is automatically updated when the cluster selection changes.

---

#### FiringRateView.update_status


**`FiringRateView.update_status(self)`**



---

#### FiringRateView.bin_size


**`FiringRateView.bin_size`**

Return the bin size (in seconds or milliseconds depending on `self.bin_unit`).

---

#### FiringRateView.state


**`FiringRateView.state`**

View state, a Bunch instance automatically persisted in the GUI state when the
GUI is closed. To be overriden.

---

#### FiringRateView.status


**`FiringRateView.status`**



---

#### FiringRateView.status


**`FiringRateView.status`**



---

### phy.cluster.HistogramView

This view displays a histogram for every selected cluster, along with a possible plot
and some text. To be overriden.

**Constructor**


* `cluster_stat : function`
    Maps `cluster_id` to `Bunch(data (1D array), plot (1D array), text)`.

---

#### HistogramView.attach


**`HistogramView.attach(self, gui)`**

Attach the view to the GUI.

---

#### HistogramView.close


**`HistogramView.close(self)`**

Close the view.

---

#### HistogramView.decrease


**`HistogramView.decrease(self)`**

Decrease the scaling parameter.

---

#### HistogramView.get_clusters_data


**`HistogramView.get_clusters_data(self, load_all=None)`**

Return a list of Bunch instances, with attributes pos and spike_ids.

To override.

---

#### HistogramView.increase


**`HistogramView.increase(self)`**

Increase the scaling parameter.

---

#### HistogramView.on_cluster


**`HistogramView.on_cluster(self, up)`**

Callback function when a clustering action occurs. May be overriden.

Note: this method is called *before* on_select() so as to give a chance to the view
to update itself before the selection of the new clusters.

This method is mostly only useful to views that show all clusters and not just the
selected clusters (template view, raster view).

---

#### HistogramView.on_mouse_wheel


**`HistogramView.on_mouse_wheel(self, e)`**

Change the scaling with the wheel.

---

#### HistogramView.on_select


**`HistogramView.on_select(self, cluster_ids=None, **kwargs)`**

Callback function when clusters are selected. May be overriden.

---

#### HistogramView.on_select_threaded


**`HistogramView.on_select_threaded(self, sender, cluster_ids, gui=None, **kwargs)`**



---

#### HistogramView.plot


**`HistogramView.plot(self, **kwargs)`**

Update the view with the selected clusters.

---

#### HistogramView.reset_scaling


**`HistogramView.reset_scaling(self)`**

Reset the scaling to the default value.

---

#### HistogramView.screenshot


**`HistogramView.screenshot(self, dir=None)`**

Save a PNG screenshot of the view into a given directory. By default, the screenshots
are saved in `~/.phy/screenshots/`.

---

#### HistogramView.set_bin_size


**`HistogramView.set_bin_size(self, bin_size)`**

Set the bin size in the histogram.

---

#### HistogramView.set_n_bins


**`HistogramView.set_n_bins(self, n_bins)`**

Set the number of bins in the histogram.

---

#### HistogramView.set_state


**`HistogramView.set_state(self, state)`**

Set the view state.

The passed object is the persisted `self.state` bunch.

May be overriden.

---

#### HistogramView.set_x_max


**`HistogramView.set_x_max(self, x_max)`**

Set the maximum value on the x axis for the histogram.

---

#### HistogramView.set_x_min


**`HistogramView.set_x_min(self, x_min)`**

Set the minimum value on the x axis for the histogram.

---

#### HistogramView.show


**`HistogramView.show(self)`**

Show the underlying canvas.

---

#### HistogramView.toggle_auto_update


**`HistogramView.toggle_auto_update(self, checked)`**

When on, the view is automatically updated when the cluster selection changes.

---

#### HistogramView.update_status


**`HistogramView.update_status(self)`**



---

#### HistogramView.bin_size


**`HistogramView.bin_size`**

Return the bin size (in seconds or milliseconds depending on `self.bin_unit`).

---

#### HistogramView.state


**`HistogramView.state`**

View state, a Bunch instance automatically persisted in the GUI state when the
GUI is closed. To be overriden.

---

#### HistogramView.status
<<<<<<< HEAD


**`HistogramView.status`**



---

### phy.cluster.ISIView
=======
>>>>>>> 008f0b32


**`HistogramView.status`**



---

### phy.cluster.ISIView

Histogram view showing the interspike intervals.

---

#### ISIView.attach


**`ISIView.attach(self, gui)`**

Attach the view to the GUI.

---

#### ISIView.close


**`ISIView.close(self)`**

Close the view.

---

#### ISIView.decrease


**`ISIView.decrease(self)`**

Decrease the scaling parameter.

---

#### ISIView.get_clusters_data


**`ISIView.get_clusters_data(self, load_all=None)`**

Return a list of Bunch instances, with attributes pos and spike_ids.

To override.

---

#### ISIView.increase


**`ISIView.increase(self)`**

Increase the scaling parameter.

---

#### ISIView.on_cluster


**`ISIView.on_cluster(self, up)`**

Callback function when a clustering action occurs. May be overriden.

Note: this method is called *before* on_select() so as to give a chance to the view
to update itself before the selection of the new clusters.

This method is mostly only useful to views that show all clusters and not just the
selected clusters (template view, raster view).

---

#### ISIView.on_mouse_wheel


**`ISIView.on_mouse_wheel(self, e)`**

Change the scaling with the wheel.

---

#### ISIView.on_select


**`ISIView.on_select(self, cluster_ids=None, **kwargs)`**

Callback function when clusters are selected. May be overriden.

---

#### ISIView.on_select_threaded


**`ISIView.on_select_threaded(self, sender, cluster_ids, gui=None, **kwargs)`**



---

#### ISIView.plot


**`ISIView.plot(self, **kwargs)`**

Update the view with the selected clusters.

---

#### ISIView.reset_scaling


**`ISIView.reset_scaling(self)`**

Reset the scaling to the default value.

---

#### ISIView.screenshot


**`ISIView.screenshot(self, dir=None)`**

Save a PNG screenshot of the view into a given directory. By default, the screenshots
are saved in `~/.phy/screenshots/`.

---

#### ISIView.set_bin_size


**`ISIView.set_bin_size(self, bin_size)`**

Set the bin size in the histogram.

---

#### ISIView.set_n_bins


**`ISIView.set_n_bins(self, n_bins)`**

Set the number of bins in the histogram.

---

#### ISIView.set_state


**`ISIView.set_state(self, state)`**

Set the view state.

The passed object is the persisted `self.state` bunch.

May be overriden.

---

#### ISIView.set_x_max


**`ISIView.set_x_max(self, x_max)`**

Set the maximum value on the x axis for the histogram.

---

#### ISIView.set_x_min


**`ISIView.set_x_min(self, x_min)`**

Set the minimum value on the x axis for the histogram.

---

#### ISIView.show


**`ISIView.show(self)`**

Show the underlying canvas.

---

#### ISIView.toggle_auto_update


**`ISIView.toggle_auto_update(self, checked)`**

When on, the view is automatically updated when the cluster selection changes.

---

#### ISIView.update_status


**`ISIView.update_status(self)`**



---

#### ISIView.bin_size


**`ISIView.bin_size`**

Return the bin size (in seconds or milliseconds depending on `self.bin_unit`).

---

#### ISIView.state


**`ISIView.state`**

View state, a Bunch instance automatically persisted in the GUI state when the
GUI is closed. To be overriden.

---

#### ISIView.status


**`ISIView.status`**



---

#### ISIView.status


**`ISIView.status`**



---

### phy.cluster.ManualClusteringView

Base class for clustering views.

Typical property objects:

- `self.canvas`: a `PlotCanvas` instance by default (can also be a `PlotCanvasMpl` instance).
- `self.default_shortcuts`: a dictionary with the default keyboard shortcuts for the view
- `self.shortcuts`: a dictionary with the actual keyboard shortcuts for the view (can be passed
  to the view's constructor).
- `self.state_attrs`: a tuple with all attributes that should be automatically saved in the
  view's global GUI state.
- `self.local_state_attrs`: like above, but for the local GUI state (dataset-dependent).

Events raised:

- `view_actions_created`
- `view_ready`
- `is_busy`
- `toggle_auto_update`

---

#### ManualClusteringView.attach


**`ManualClusteringView.attach(self, gui)`**

Attach the view to the GUI.

Perform the following:

- Add the view to the GUI.
- Update the view's attribute from the GUI state
- Add the default view actions (auto_update, screenshot)
- Bind the on_select() method to the select event raised by the supervisor.
  This runs on a background thread not to block the GUI thread.

---

#### ManualClusteringView.close


**`ManualClusteringView.close(self)`**

Close the view.

---

#### ManualClusteringView.get_clusters_data


**`ManualClusteringView.get_clusters_data(self, load_all=None)`**

Return a list of Bunch instances, with attributes pos and spike_ids.

To override.

---

#### ManualClusteringView.on_cluster


**`ManualClusteringView.on_cluster(self, up)`**

Callback function when a clustering action occurs. May be overriden.

Note: this method is called *before* on_select() so as to give a chance to the view
to update itself before the selection of the new clusters.

This method is mostly only useful to views that show all clusters and not just the
selected clusters (template view, raster view).

---

#### ManualClusteringView.on_select


**`ManualClusteringView.on_select(self, cluster_ids=None, **kwargs)`**

Callback function when clusters are selected. May be overriden.

---

#### ManualClusteringView.on_select_threaded


**`ManualClusteringView.on_select_threaded(self, sender, cluster_ids, gui=None, **kwargs)`**



---

#### ManualClusteringView.plot


**`ManualClusteringView.plot(self, **kwargs)`**

Update the view with the current cluster selection.

---

#### ManualClusteringView.screenshot


**`ManualClusteringView.screenshot(self, dir=None)`**

Save a PNG screenshot of the view into a given directory. By default, the screenshots
are saved in `~/.phy/screenshots/`.

---

#### ManualClusteringView.set_state


**`ManualClusteringView.set_state(self, state)`**

Set the view state.

The passed object is the persisted `self.state` bunch.

May be overriden.

---

#### ManualClusteringView.show


**`ManualClusteringView.show(self)`**

Show the underlying canvas.

---

#### ManualClusteringView.toggle_auto_update


**`ManualClusteringView.toggle_auto_update(self, checked)`**

When on, the view is automatically updated when the cluster selection changes.

---

#### ManualClusteringView.update_status


**`ManualClusteringView.update_status(self)`**

<<<<<<< HEAD

=======
>>>>>>> 008f0b32


---

#### ManualClusteringView.state


**`ManualClusteringView.state`**

View state, a Bunch instance automatically persisted in the GUI state when the
GUI is closed. To be overriden.

---

#### ManualClusteringView.status


**`ManualClusteringView.status`**

To be overriden.

---

#### ManualClusteringView.status


**`ManualClusteringView.status`**

To be overriden.

---

### phy.cluster.ProbeView

This view displays the positions of all channels on the probe, highlighting channels
where the selected clusters belong.

**Constructor**


* `positions : array-like`
    An `(n_channels, 2)` array with the channel positions

* `best_channels : function`
    Maps `cluster_id` to the list of the best_channel_ids.

* `channel_labels : list`
    List of channel label strings.

* `dead_channels : list`
    List of dead channel ids.

---

#### ProbeView.attach


**`ProbeView.attach(self, gui)`**

Attach the view to the GUI.

---

#### ProbeView.close


**`ProbeView.close(self)`**

Close the view.

---

#### ProbeView.get_clusters_data


**`ProbeView.get_clusters_data(self, load_all=None)`**

Return a list of Bunch instances, with attributes pos and spike_ids.

To override.

---

#### ProbeView.on_cluster


**`ProbeView.on_cluster(self, up)`**

Callback function when a clustering action occurs. May be overriden.

Note: this method is called *before* on_select() so as to give a chance to the view
to update itself before the selection of the new clusters.

This method is mostly only useful to views that show all clusters and not just the
selected clusters (template view, raster view).

---

#### ProbeView.on_select


**`ProbeView.on_select(self, cluster_ids=(), **kwargs)`**

Update the view with the selected clusters.

---

#### ProbeView.on_select_threaded


**`ProbeView.on_select_threaded(self, sender, cluster_ids, gui=None, **kwargs)`**



---

#### ProbeView.plot


**`ProbeView.plot(self, **kwargs)`**

Update the view with the current cluster selection.

---

#### ProbeView.screenshot


**`ProbeView.screenshot(self, dir=None)`**

Save a PNG screenshot of the view into a given directory. By default, the screenshots
are saved in `~/.phy/screenshots/`.

---

#### ProbeView.set_state


**`ProbeView.set_state(self, state)`**

Set the view state.

The passed object is the persisted `self.state` bunch.

May be overriden.

---

#### ProbeView.show


**`ProbeView.show(self)`**

Show the underlying canvas.

---

#### ProbeView.toggle_auto_update


**`ProbeView.toggle_auto_update(self, checked)`**

When on, the view is automatically updated when the cluster selection changes.

---

#### ProbeView.toggle_show_labels
<<<<<<< HEAD


**`ProbeView.toggle_show_labels(self, checked)`**

Toggle the display of the channel ids.

---

#### ProbeView.update_color
=======
>>>>>>> 008f0b32


**`ProbeView.toggle_show_labels(self, checked)`**

Toggle the display of the channel ids.

---

#### ProbeView.update_status


**`ProbeView.update_status(self)`**

<<<<<<< HEAD

=======
>>>>>>> 008f0b32


---

#### ProbeView.state


**`ProbeView.state`**

View state, a Bunch instance automatically persisted in the GUI state when the
GUI is closed. To be overriden.

---

#### ProbeView.status


**`ProbeView.status`**

To be overriden.

---

#### ProbeView.status


**`ProbeView.status`**

To be overriden.

---

### phy.cluster.RasterView

This view shows a raster plot of all clusters.

**Constructor**


* `spike_times : array-like`
    An `(n_spikes,)` array with the spike times, in seconds.

* `spike_clusters : array-like`
    An `(n_spikes,)` array with the spike-cluster assignments.

* `cluster_ids : array-like`
    The list of all clusters to show initially.

---

#### RasterView.add_color_scheme


**`RasterView.add_color_scheme(self, fun=None, name=None, cluster_ids=None, colormap=None, categorical=None, logarithmic=None)`**

Add a color scheme to the view. Can be used as follows:

```python
@connect
def on_add_view(gui, view):
    view.add_color_scheme(c.get_depth, name='depth', colormap='linear')
```

---

#### RasterView.attach


**`RasterView.attach(self, gui)`**

Attach the view to the GUI.

---

#### RasterView.close


**`RasterView.close(self)`**

Close the view.

---

#### RasterView.decrease_marker_size


**`RasterView.decrease_marker_size(self)`**

Decrease the scaling parameter.

---

#### RasterView.get_cluster_colors


**`RasterView.get_cluster_colors(self, cluster_ids, alpha=1.0)`**

Return the cluster colors depending on the currently-selected color scheme.

---

#### RasterView.get_clusters_data


**`RasterView.get_clusters_data(self, load_all=None)`**

Return a list of Bunch instances, with attributes pos and spike_ids.

To override.

---

#### RasterView.increase_marker_size


**`RasterView.increase_marker_size(self)`**

Increase the scaling parameter.

---

#### RasterView.next_color_scheme


**`RasterView.next_color_scheme(self)`**

Switch to the next color scheme.

---

#### RasterView.on_cluster


**`RasterView.on_cluster(self, up)`**

Callback function when a clustering action occurs. May be overriden.

Note: this method is called *before* on_select() so as to give a chance to the view
to update itself before the selection of the new clusters.

This method is mostly only useful to views that show all clusters and not just the
selected clusters (template view, raster view).

---

#### RasterView.on_mouse_click


**`RasterView.on_mouse_click(self, e)`**

Select a cluster by clicking in the raster plot.

---

#### RasterView.on_mouse_wheel


**`RasterView.on_mouse_wheel(self, e)`**

Change the scaling with the wheel.

---

#### RasterView.on_select


**`RasterView.on_select(self, sender=None, cluster_ids=(), **kwargs)`**



---

#### RasterView.on_select_threaded


**`RasterView.on_select_threaded(self, sender, cluster_ids, gui=None, **kwargs)`**



---

#### RasterView.plot


**`RasterView.plot(self, **kwargs)`**

Make the raster plot.

---

#### RasterView.previous_color_scheme


**`RasterView.previous_color_scheme(self)`**

Switch to the previous color scheme.

---

#### RasterView.reset_marker_size


**`RasterView.reset_marker_size(self)`**

Reset the scaling to the default value.

---

#### RasterView.screenshot


**`RasterView.screenshot(self, dir=None)`**

Save a PNG screenshot of the view into a given directory. By default, the screenshots
are saved in `~/.phy/screenshots/`.

---

#### RasterView.set_cluster_ids


**`RasterView.set_cluster_ids(self, cluster_ids)`**

Set the shown clusters, which can be filtered and in any order (from top to bottom).

---

#### RasterView.set_spike_clusters


**`RasterView.set_spike_clusters(self, spike_clusters)`**

Set the spike clusters for all spikes.

---

#### RasterView.set_state


**`RasterView.set_state(self, state)`**

Set the view state.

The passed object is the persisted `self.state` bunch.

May be overriden.

---

#### RasterView.show


**`RasterView.show(self)`**

Show the underlying canvas.

---

#### RasterView.toggle_auto_update


**`RasterView.toggle_auto_update(self, checked)`**

When on, the view is automatically updated when the cluster selection changes.

---

#### RasterView.update_cluster_sort


**`RasterView.update_cluster_sort(self, cluster_ids)`**

Update the order of all clusters.

---

#### RasterView.update_color


**`RasterView.update_color(self)`**

Update the color of the spikes, depending on the selected clusters.

---

#### RasterView.update_status


**`RasterView.update_status(self)`**



---

#### RasterView.zoom_to_time_range


**`RasterView.zoom_to_time_range(self, interval)`**

Zoom to a time interval.

---

#### RasterView.color_scheme


**`RasterView.color_scheme`**

Current color scheme.

---

#### RasterView.marker_size


**`RasterView.marker_size`**

Size of the spike markers, in pixels.

---

#### RasterView.state


**`RasterView.state`**

View state, a Bunch instance automatically persisted in the GUI state when the
GUI is closed. To be overriden.

---

#### RasterView.status
<<<<<<< HEAD


**`RasterView.status`**



---

### phy.cluster.ScatterView
=======
>>>>>>> 008f0b32


**`RasterView.status`**



---

### phy.cluster.ScatterView

This view displays a scatter plot for all selected clusters.

**Constructor**


* `coords : function`
    Maps `cluster_ids` to a list `[Bunch(x, y, spike_ids, data_bounds), ...]` for each cluster.

---

#### ScatterView.attach


**`ScatterView.attach(self, gui)`**



---

#### ScatterView.close


**`ScatterView.close(self)`**

Close the view.

---

#### ScatterView.decrease_marker_size


**`ScatterView.decrease_marker_size(self)`**

Decrease the scaling parameter.

---

#### ScatterView.get_clusters_data


**`ScatterView.get_clusters_data(self, load_all=None)`**

Return a list of Bunch instances, with attributes pos and spike_ids.

---

#### ScatterView.increase_marker_size


**`ScatterView.increase_marker_size(self)`**

Increase the scaling parameter.

---

#### ScatterView.on_cluster


**`ScatterView.on_cluster(self, up)`**

Callback function when a clustering action occurs. May be overriden.

Note: this method is called *before* on_select() so as to give a chance to the view
to update itself before the selection of the new clusters.

This method is mostly only useful to views that show all clusters and not just the
selected clusters (template view, raster view).

---

#### ScatterView.on_mouse_wheel


**`ScatterView.on_mouse_wheel(self, e)`**

Change the scaling with the wheel.

---

#### ScatterView.on_request_split


**`ScatterView.on_request_split(self, sender=None)`**

Return the spikes enclosed by the lasso.

---

#### ScatterView.on_select


**`ScatterView.on_select(self, cluster_ids=None, **kwargs)`**

Callback function when clusters are selected. May be overriden.

---

#### ScatterView.on_select_threaded


**`ScatterView.on_select_threaded(self, sender, cluster_ids, gui=None, **kwargs)`**



---

#### ScatterView.plot


**`ScatterView.plot(self, **kwargs)`**

Update the view with the current cluster selection.

---

#### ScatterView.reset_marker_size


**`ScatterView.reset_marker_size(self)`**

Reset the scaling to the default value.

---

#### ScatterView.screenshot


**`ScatterView.screenshot(self, dir=None)`**

Save a PNG screenshot of the view into a given directory. By default, the screenshots
are saved in `~/.phy/screenshots/`.

---

#### ScatterView.set_state


**`ScatterView.set_state(self, state)`**

Set the view state.

The passed object is the persisted `self.state` bunch.

May be overriden.

---

#### ScatterView.show


**`ScatterView.show(self)`**

Show the underlying canvas.

---

#### ScatterView.toggle_auto_update


**`ScatterView.toggle_auto_update(self, checked)`**

When on, the view is automatically updated when the cluster selection changes.

---

#### ScatterView.update_status


**`ScatterView.update_status(self)`**

<<<<<<< HEAD


---

#### ScatterView.color_scheme


**`ScatterView.color_scheme`**

=======
>>>>>>> 008f0b32


---

#### ScatterView.marker_size


**`ScatterView.marker_size`**

Size of the spike markers, in pixels.

---

#### ScatterView.state


**`ScatterView.state`**

View state, a Bunch instance automatically persisted in the GUI state when the
GUI is closed. To be overriden.

---

#### ScatterView.status


**`ScatterView.status`**

To be overriden.

---

### phy.cluster.SimilarityView

Display a table of clusters with metrics and labels as columns, and an additional
similarity column.

This view displays clusters similar to the clusters currently selected
in the cluster view.

**Events**

* request_similar_clusters(cluster_id)

---

#### SimilarityView.add


**`SimilarityView.add(self, objects)`**

Add objects object to the table.

---

#### SimilarityView.build


**`SimilarityView.build(self, callback=None)`**

Rebuild the HTML code of the widget.

---

#### SimilarityView.change


**`SimilarityView.change(self, objects)`**

Change some objects.

---

#### SimilarityView.eval_js


**`SimilarityView.eval_js(self, expr, callback=None)`**

Evaluate a Javascript expression.

The `table` Javascript variable can be used to interact with the underlying Javascript
table.

The table has sortable columns, a filter text box, support for single and multi selection
of rows. Rows can be skippable (used for ignored clusters in phy).

The table can raise Javascript events that are relayed to Python. Objects are
transparently serialized and deserialized in JSON. Basic types (numbers, strings, lists)
are transparently converted between Python and Javascript.

**Parameters**


* `expr : str`
    A Javascript expression.

* `callback : function`
    A Python function that is called once the Javascript expression has been
    evaluated. It takes as input the output of the Javascript expression.

---

#### SimilarityView.filter


**`SimilarityView.filter(self, text='')`**

Filter the view with a Javascript expression.

---

#### SimilarityView.first


**`SimilarityView.first(self, callback=None)`**

Select the first item.

---

#### SimilarityView.get


**`SimilarityView.get(self, id, callback=None)`**

Get the object given its id.

---

#### SimilarityView.get_current_sort


**`SimilarityView.get_current_sort(self, callback=None)`**

Get the current sort as a tuple `(name, dir)`.

---

#### SimilarityView.get_ids


**`SimilarityView.get_ids(self, callback=None)`**

Get the list of ids.

---

#### SimilarityView.get_next_id


**`SimilarityView.get_next_id(self, callback=None)`**

Get the next non-skipped row id.

---

#### SimilarityView.get_previous_id


**`SimilarityView.get_previous_id(self, callback=None)`**

Get the previous non-skipped row id.

---

#### SimilarityView.get_selected


**`SimilarityView.get_selected(self, callback=None)`**

Get the currently selected rows.

---

#### SimilarityView.is_ready


**`SimilarityView.is_ready(self)`**

Whether the widget has been fully loaded.

---

#### SimilarityView.last


**`SimilarityView.last(self, callback=None)`**

Select the last item.

---

#### SimilarityView.next


**`SimilarityView.next(self, callback=None)`**

Select the next non-skipped row.

---

#### SimilarityView.previous


**`SimilarityView.previous(self, callback=None)`**

Select the previous non-skipped row.

---

#### SimilarityView.remove


**`SimilarityView.remove(self, ids)`**

Remove some objects from their ids.

---

#### SimilarityView.remove_all


**`SimilarityView.remove_all(self)`**

Remove all rows in the table.

---

#### SimilarityView.remove_all_and_add


**`SimilarityView.remove_all_and_add(self, objects)`**

Remove all rows in the table and add new objects.

---

#### SimilarityView.reset


**`SimilarityView.reset(self, cluster_ids)`**

Recreate the similarity view, given the selected clusters in the cluster view.

---

#### SimilarityView.scroll_to


**`SimilarityView.scroll_to(self, id)`**

Scroll until a given row is visible.

---

#### SimilarityView.select


**`SimilarityView.select(self, ids, callback=None, **kwargs)`**

Select some rows in the table from Python.

This function calls `table.select()` in Javascript, which raises a Javascript event
relayed to Python. This sequence of actions is the same when the user selects
rows directly in the HTML view.

---

#### SimilarityView.set_busy


**`SimilarityView.set_busy(self, busy)`**

Set the busy state of the GUI.

---

#### SimilarityView.set_html


**`SimilarityView.set_html(self, html, callback=None)`**

Set the HTML code.

---

#### SimilarityView.set_selected_index_offset


**`SimilarityView.set_selected_index_offset(self, n)`**

Set the index of the selected cluster, used for correct coloring in the similarity
view.

---

#### SimilarityView.set_state


**`SimilarityView.set_state(self, state)`**

Set the cluster view state, with a specified sort.

---

#### SimilarityView.sort_by


**`SimilarityView.sort_by(self, name, sort_dir='asc')`**

Sort by a given variable.

---

#### SimilarityView.view_source


**`SimilarityView.view_source(self, callback=None)`**

View the HTML source of the widget.

---

#### SimilarityView.debouncer


**`SimilarityView.debouncer`**

Widget debouncer.

---

#### SimilarityView.state


**`SimilarityView.state`**

Return the cluster view state, with the current sort and selection.

---

### phy.cluster.Supervisor

Component that brings manual clustering facilities to a GUI:

* `Clustering` instance: merge, split, undo, redo.
* `ClusterMeta` instance: change cluster metadata (e.g. group).
* Cluster selection.
* Many manual clustering-related actions, snippets, shortcuts, etc.
* Two HTML tables : `ClusterView` and `SimilarityView`.

**Constructor**


* `spike_clusters : array-like`
    Spike-clusters assignments.

* `cluster_groups : dict`
    Maps a cluster id to a group name (noise, mea, good, None for unsorted).

* `cluster_metrics : dict`
    Maps a metric name to a function `cluster_id => value`

* `similarity : function`
    Maps a cluster id to a list of pairs `[(similar_cluster_id, similarity), ...]`

* `new_cluster_id : function`
    Function that takes no argument and returns a brand new cluster id (smallest cluster id
    not used in the cache).

* `sort : 2-tuple`
    Initial sort as a pair `(column_name, order)` where `order` is either `asc` or `desc`

* `context : Context`
    Handles the cache.

**Events**

When this component is attached to a GUI, the following events are emitted:

* `select(cluster_ids)`
    When clusters are selected in the cluster view or similarity view.
* `cluster(up)`
    When a clustering action occurs, changing the spike clusters assignment of the cluster
    metadata.
* `attach_gui(gui)`
    When the Supervisor instance is attached to the GUI.
* `request_split()`
    When the user requests to split (typically, a lasso has been drawn before).
* `save_clustering(spike_clusters, cluster_groups, *cluster_labels)`
    When the user wants to save the spike cluster assignments and the cluster metadata.

---

#### Supervisor.attach


**`Supervisor.attach(self, gui)`**

Attach to the GUI.

---

#### Supervisor.block


**`Supervisor.block(self)`**

Block until there are no pending actions.

Only used in the automated testing suite.

---

#### Supervisor.clear_filter


**`Supervisor.clear_filter(self)`**



---

#### Supervisor.filter


**`Supervisor.filter(self, text)`**

Filter the clusters using a Javascript expression on the column names.

---

#### Supervisor.first


**`Supervisor.first(self, callback=None)`**

Select the first cluster in the cluster view.

---

#### Supervisor.get_cluster_info


**`Supervisor.get_cluster_info(self, cluster_id, exclude=())`**

Return the data associated to a given cluster.

---

#### Supervisor.get_labels


**`Supervisor.get_labels(self, field)`**

Return the labels of all clusters, for a given label name.

---

#### Supervisor.is_dirty


**`Supervisor.is_dirty(self)`**

Return whether there are any pending changes.

---

#### Supervisor.label


**`Supervisor.label(self, name, value, cluster_ids=None)`**

Assign a label to some clusters.

---

#### Supervisor.last


**`Supervisor.last(self, callback=None)`**

Select the last cluster in the cluster view.

---

#### Supervisor.merge


**`Supervisor.merge(self, cluster_ids=None, to=None)`**

Merge the selected clusters.

---

#### Supervisor.move


**`Supervisor.move(self, group, which)`**

Assign a cluster group to some clusters.

---

#### Supervisor.n_spikes


**`Supervisor.n_spikes(self, cluster_id)`**

Number of spikes in a given cluster.

---

#### Supervisor.next


**`Supervisor.next(self, callback=None)`**

Select the next cluster in the similarity view.

---

#### Supervisor.next_best


**`Supervisor.next_best(self, callback=None)`**

Select the next best cluster in the cluster view.

---

#### Supervisor.previous


**`Supervisor.previous(self, callback=None)`**

Select the previous cluster in the similarity view.

---

#### Supervisor.previous_best


**`Supervisor.previous_best(self, callback=None)`**

Select the previous best cluster in the cluster view.

---

#### Supervisor.redo


**`Supervisor.redo(self)`**

Undo the last undone action.

---

#### Supervisor.reset_wizard


**`Supervisor.reset_wizard(self, callback=None)`**

Reset the wizard.

---

#### Supervisor.save


**`Supervisor.save(self)`**

Save the manual clustering back to disk.

This method emits the `save_clustering(spike_clusters, groups, *labels)` event.
It is up to the caller to react to this event and save the data to disk.

---

#### Supervisor.select


**`Supervisor.select(self, *cluster_ids, callback=None)`**

Select a list of clusters.

---

#### Supervisor.sort


**`Supervisor.sort(self, column, sort_dir='desc')`**

Sort the cluster view by a given column, in a given order (asc or desc).

---

#### Supervisor.split


**`Supervisor.split(self, spike_ids=None, spike_clusters_rel=0)`**

Make a new cluster out of the specified spikes.

---

#### Supervisor.undo


**`Supervisor.undo(self)`**

Undo the last action.

---

#### Supervisor.unselect_similar


**`Supervisor.unselect_similar(self, callback=None)`**

Select only the clusters in the cluster view.

---

#### Supervisor.all_cluster_ids


**`Supervisor.all_cluster_ids`**

The sorted list of cluster ids as they are currently shown in the cluster view.

---

#### Supervisor.cluster_info


**`Supervisor.cluster_info`**

The cluster view table as a list of per-cluster dictionaries.

---

#### Supervisor.fields


**`Supervisor.fields`**

List of all cluster label names.

---

#### Supervisor.selected


**`Supervisor.selected`**

Selected clusters in the cluster and similarity views.

---

#### Supervisor.selected_clusters


**`Supervisor.selected_clusters`**

Selected clusters in the cluster view only.

---

#### Supervisor.selected_similar


**`Supervisor.selected_similar`**

Selected clusters in the similarity view only.

---

#### Supervisor.state


**`Supervisor.state`**

GUI state, with the cluster view and similarity view states.

---

### phy.cluster.TemplateView

This view shows all template waveforms of all clusters in a large grid of shape
`(n_channels, n_clusters)`.

**Constructor**


* `templates : function`
    Maps `cluster_ids` to a list of `[Bunch(template, channel_ids)]` where `template` is
    an `(n_samples, n_channels)` array, and `channel_ids` specifies the channels of the
    `template` array (sparse format).

* `channel_ids : array-like`
    The list of all channel ids.

* `channel_labels : list`
    Labels of all shown channels. By default, this is just the channel ids.

* `cluster_ids : array-like`
    The list of all clusters to show initially.

---

#### TemplateView.add_color_scheme


**`TemplateView.add_color_scheme(self, fun=None, name=None, cluster_ids=None, colormap=None, categorical=None, logarithmic=None)`**

Add a color scheme to the view. Can be used as follows:

```python
@connect
def on_add_view(gui, view):
    view.add_color_scheme(c.get_depth, name='depth', colormap='linear')
```

---

#### TemplateView.attach


**`TemplateView.attach(self, gui)`**



---

#### TemplateView.close


**`TemplateView.close(self)`**

Close the view.

---

#### TemplateView.decrease


**`TemplateView.decrease(self)`**

Decrease the scaling parameter.

---

#### TemplateView.get_cluster_colors


**`TemplateView.get_cluster_colors(self, cluster_ids, alpha=1.0)`**

Return the cluster colors depending on the currently-selected color scheme.

---

#### TemplateView.get_clusters_data


**`TemplateView.get_clusters_data(self, load_all=None)`**

Return all templates data.

---

#### TemplateView.increase


**`TemplateView.increase(self)`**

Increase the scaling parameter.

---

#### TemplateView.next_color_scheme


**`TemplateView.next_color_scheme(self)`**

Switch to the next color scheme.

---

#### TemplateView.on_cluster


**`TemplateView.on_cluster(self, up)`**

Callback function when a clustering action occurs. May be overriden.

Note: this method is called *before* on_select() so as to give a chance to the view
to update itself before the selection of the new clusters.

This method is mostly only useful to views that show all clusters and not just the
selected clusters (template view, raster view).

---

#### TemplateView.on_mouse_click


**`TemplateView.on_mouse_click(self, e)`**

Select a cluster by clicking on its template waveform.

---

#### TemplateView.on_mouse_wheel


**`TemplateView.on_mouse_wheel(self, e)`**

Change the scaling with the wheel.

---

#### TemplateView.on_select


**`TemplateView.on_select(self, sender=None, cluster_ids=(), **kwargs)`**



---

#### TemplateView.on_select_threaded


**`TemplateView.on_select_threaded(self, sender, cluster_ids, gui=None, **kwargs)`**



---

#### TemplateView.plot


**`TemplateView.plot(self, **kwargs)`**

Make the template plot.

---

#### TemplateView.previous_color_scheme


**`TemplateView.previous_color_scheme(self)`**

Switch to the previous color scheme.

---

#### TemplateView.reset_scaling


**`TemplateView.reset_scaling(self)`**

Reset the scaling to the default value.

---

#### TemplateView.screenshot


**`TemplateView.screenshot(self, dir=None)`**

Save a PNG screenshot of the view into a given directory. By default, the screenshots
are saved in `~/.phy/screenshots/`.

---

#### TemplateView.set_cluster_ids


**`TemplateView.set_cluster_ids(self, cluster_ids)`**

Update the cluster ids when their identity or order has changed.

---

#### TemplateView.set_spike_clusters


**`TemplateView.set_spike_clusters(self, spike_clusters)`**



---

#### TemplateView.set_state


**`TemplateView.set_state(self, state)`**

Set the view state.

The passed object is the persisted `self.state` bunch.

May be overriden.

---

#### TemplateView.show


**`TemplateView.show(self)`**

Show the underlying canvas.

---

#### TemplateView.toggle_auto_update


**`TemplateView.toggle_auto_update(self, checked)`**

When on, the view is automatically updated when the cluster selection changes.

---

#### TemplateView.update_cluster_sort


**`TemplateView.update_cluster_sort(self, cluster_ids)`**

Update the order of the clusters.

---

#### TemplateView.update_color


**`TemplateView.update_color(self)`**

Update the color of the clusters, taking the selected clusters into account.

---

#### TemplateView.update_status


**`TemplateView.update_status(self)`**



---

#### TemplateView.color_scheme


**`TemplateView.color_scheme`**

Current color scheme.

---

#### TemplateView.scaling


**`TemplateView.scaling`**

Return the grid scaling.

---

#### TemplateView.state


**`TemplateView.state`**

View state, a Bunch instance automatically persisted in the GUI state when the
GUI is closed. To be overriden.

---

#### TemplateView.status


**`TemplateView.status`**



---

### phy.cluster.TraceImageView

This view shows the raw traces as an image

**Constructor**


* `traces : function`
    Maps a time interval `(t0, t1)` to a `Bunch(data, color, waveforms)` where
    * `data` is an `(n_samples, n_channels)` array
    * `waveforms` is a list of bunchs with the following attributes:
        * `data`
        * `color`
        * `channel_ids`
        * `start_time`


* `sample_rate : float`

* `duration : float`

* `n_channels : int`

* `channel_positions : array-like`
    Positions of the channels, used for displaying the channels in the right y order

* `channel_labels : list`
    Labels of all shown channels. By default, this is just the channel ids.

---

#### TraceImageView.add_color_scheme


**`TraceImageView.add_color_scheme(self, fun=None, name=None, cluster_ids=None, colormap=None, categorical=None, logarithmic=None)`**

Add a color scheme to the view. Can be used as follows:

```python
@connect
def on_add_view(gui, view):
    view.add_color_scheme(c.get_depth, name='depth', colormap='linear')
```

---

#### TraceImageView.attach


**`TraceImageView.attach(self, gui)`**

Attach the view to the GUI.

---

#### TraceImageView.close


**`TraceImageView.close(self)`**

Close the view.

---

#### TraceImageView.decrease


**`TraceImageView.decrease(self)`**

Decrease the scaling parameter.

---

#### TraceImageView.get_cluster_colors


**`TraceImageView.get_cluster_colors(self, cluster_ids, alpha=1.0)`**

Return the cluster colors depending on the currently-selected color scheme.

---

#### TraceImageView.get_clusters_data


**`TraceImageView.get_clusters_data(self, load_all=None)`**

Return a list of Bunch instances, with attributes pos and spike_ids.

To override.

---

#### TraceImageView.go_left


**`TraceImageView.go_left(self)`**

Go to left.

---

#### TraceImageView.go_right


**`TraceImageView.go_right(self)`**

Go to right.

---

#### TraceImageView.go_to


**`TraceImageView.go_to(self, time)`**

Go to a specific time (in seconds).

---

#### TraceImageView.go_to_end


**`TraceImageView.go_to_end(self)`**

Go to end of the recording.

---

#### TraceImageView.go_to_next_spike


**`TraceImageView.go_to_next_spike(self)`**

Jump to the next spike from the first selected cluster.

---

#### TraceImageView.go_to_previous_spike


**`TraceImageView.go_to_previous_spike(self)`**

Jump to the previous spike from the first selected cluster.

---

#### TraceImageView.go_to_start


**`TraceImageView.go_to_start(self)`**

Go to the start of the recording.

---

#### TraceImageView.increase


**`TraceImageView.increase(self)`**

Increase the scaling parameter.

---

#### TraceImageView.jump_left


**`TraceImageView.jump_left(self)`**

Jump to left.

---

#### TraceImageView.jump_right


**`TraceImageView.jump_right(self)`**

Jump to right.

---

#### TraceImageView.narrow


**`TraceImageView.narrow(self)`**

Decrease the interval size.

---

#### TraceImageView.next_color_scheme


**`TraceImageView.next_color_scheme(self)`**

Switch to the next color scheme.

---

#### TraceImageView.on_cluster


**`TraceImageView.on_cluster(self, up)`**

Callback function when a clustering action occurs. May be overriden.

Note: this method is called *before* on_select() so as to give a chance to the view
to update itself before the selection of the new clusters.

This method is mostly only useful to views that show all clusters and not just the
selected clusters (template view, raster view).

---

#### TraceImageView.on_mouse_click


**`TraceImageView.on_mouse_click(self, e)`**

Select a cluster by clicking on a spike.

---

#### TraceImageView.on_mouse_wheel


**`TraceImageView.on_mouse_wheel(self, e)`**

Change the scaling with the wheel.

---

#### TraceImageView.on_select


**`TraceImageView.on_select(self, cluster_ids=None, **kwargs)`**

Callback function when clusters are selected. May be overriden.

---

#### TraceImageView.on_select_threaded


**`TraceImageView.on_select_threaded(self, sender, cluster_ids, gui=None, **kwargs)`**



---

#### TraceImageView.plot


**`TraceImageView.plot(self, update_traces=True, **kwargs)`**

Update the view with the current cluster selection.

---

#### TraceImageView.previous_color_scheme


**`TraceImageView.previous_color_scheme(self)`**

Switch to the previous color scheme.

---

#### TraceImageView.reset_scaling


**`TraceImageView.reset_scaling(self)`**

Reset the scaling to the default value.

---

#### TraceImageView.screenshot


**`TraceImageView.screenshot(self, dir=None)`**

Save a PNG screenshot of the view into a given directory. By default, the screenshots
are saved in `~/.phy/screenshots/`.

---

#### TraceImageView.set_interval


**`TraceImageView.set_interval(self, interval=None)`**

Display the traces and spikes in a given interval.

---

#### TraceImageView.set_state


**`TraceImageView.set_state(self, state)`**

Set the view state.

The passed object is the persisted `self.state` bunch.

May be overriden.

---

#### TraceImageView.shift


**`TraceImageView.shift(self, delay)`**

Shift the interval by a given delay (in seconds).

---

#### TraceImageView.show


**`TraceImageView.show(self)`**

Show the underlying canvas.

---

#### TraceImageView.switch_origin


**`TraceImageView.switch_origin(self)`**

Switch between top and bottom origin for the channels.

---

#### TraceImageView.toggle_auto_scale


**`TraceImageView.toggle_auto_scale(self, checked)`**

Toggle automatic scaling of the traces.

---

#### TraceImageView.toggle_auto_update


**`TraceImageView.toggle_auto_update(self, checked)`**

When on, the view is automatically updated when the cluster selection changes.

---

#### TraceImageView.toggle_highlighted_spikes


**`TraceImageView.toggle_highlighted_spikes(self, checked)`**

Toggle between showing all spikes or selected spikes.

---

#### TraceImageView.toggle_show_labels


**`TraceImageView.toggle_show_labels(self, checked)`**

Toggle the display of the channel ids.

---

#### TraceImageView.update_color


**`TraceImageView.update_color(self)`**

Update the view when the color scheme changes.

---

#### TraceImageView.update_status


**`TraceImageView.update_status(self)`**



---

#### TraceImageView.widen


**`TraceImageView.widen(self)`**

Increase the interval size.

---

#### TraceImageView.color_scheme


**`TraceImageView.color_scheme`**

Current color scheme.

---

#### TraceImageView.half_duration


**`TraceImageView.half_duration`**

Half of the duration of the current interval.

---

#### TraceImageView.interval


**`TraceImageView.interval`**

Interval as `(tmin, tmax)`.

---

#### TraceImageView.origin


**`TraceImageView.origin`**

Whether to show the channels from top to bottom (`top` option, the default), or from
bottom to top (`bottom`).

---

#### TraceImageView.scaling


**`TraceImageView.scaling`**

Scaling of the colormap vrange.

---

#### TraceImageView.stacked


**`TraceImageView.stacked`**



---

#### TraceImageView.state


**`TraceImageView.state`**

View state, a Bunch instance automatically persisted in the GUI state when the
GUI is closed. To be overriden.

---

#### TraceImageView.status


**`TraceImageView.status`**



---

#### TraceImageView.time


**`TraceImageView.time`**

Time at the center of the window.

---

### phy.cluster.TraceView

This view shows the raw traces along with spike waveforms.

**Constructor**


* `traces : function`
    Maps a time interval `(t0, t1)` to a `Bunch(data, color, waveforms)` where
    * `data` is an `(n_samples, n_channels)` array
    * `waveforms` is a list of bunchs with the following attributes:
        * `data`
        * `color`
        * `channel_ids`
        * `start_time`
        * `spike_id`
        * `spike_cluster`


* `spike_times : function`
    Teturns the list of relevant spike times.

* `sample_rate : float`

* `duration : float`

* `n_channels : int`

* `channel_positions : array-like`
    Positions of the channels, used for displaying the channels in the right y order

* `channel_labels : list`
    Labels of all shown channels. By default, this is just the channel ids.

---

#### TraceView.add_color_scheme


**`TraceView.add_color_scheme(self, fun=None, name=None, cluster_ids=None, colormap=None, categorical=None, logarithmic=None)`**

Add a color scheme to the view. Can be used as follows:

```python
@connect
def on_add_view(gui, view):
    view.add_color_scheme(c.get_depth, name='depth', colormap='linear')
```

---

#### TraceView.attach


**`TraceView.attach(self, gui)`**

Attach the view to the GUI.

---

#### TraceView.close


**`TraceView.close(self)`**

Close the view.

---

#### TraceView.decrease


**`TraceView.decrease(self)`**

Decrease the scaling parameter.

---

#### TraceView.get_cluster_colors


**`TraceView.get_cluster_colors(self, cluster_ids, alpha=1.0)`**

Return the cluster colors depending on the currently-selected color scheme.

---

#### TraceView.get_clusters_data


**`TraceView.get_clusters_data(self, load_all=None)`**

Return a list of Bunch instances, with attributes pos and spike_ids.

To override.

---

#### TraceView.go_left


**`TraceView.go_left(self)`**

Go to left.

---

#### TraceView.go_right


**`TraceView.go_right(self)`**

Go to right.

---

#### TraceView.go_to


**`TraceView.go_to(self, time)`**

Go to a specific time (in seconds).

---

#### TraceView.go_to_end


**`TraceView.go_to_end(self)`**

Go to end of the recording.

---

#### TraceView.go_to_next_spike


**`TraceView.go_to_next_spike(self)`**

Jump to the next spike from the first selected cluster.

---

#### TraceView.go_to_previous_spike


**`TraceView.go_to_previous_spike(self)`**

Jump to the previous spike from the first selected cluster.

---

#### TraceView.go_to_start


**`TraceView.go_to_start(self)`**

Go to the start of the recording.

---

#### TraceView.increase


**`TraceView.increase(self)`**

Increase the scaling parameter.

---

#### TraceView.jump_left


**`TraceView.jump_left(self)`**

Jump to left.

---

#### TraceView.jump_right


**`TraceView.jump_right(self)`**

Jump to right.

---

#### TraceView.narrow


**`TraceView.narrow(self)`**

Decrease the interval size.

---

#### TraceView.next_color_scheme


**`TraceView.next_color_scheme(self)`**

Switch to the next color scheme.

---

#### TraceView.on_cluster


**`TraceView.on_cluster(self, up)`**

Callback function when a clustering action occurs. May be overriden.

Note: this method is called *before* on_select() so as to give a chance to the view
to update itself before the selection of the new clusters.

This method is mostly only useful to views that show all clusters and not just the
selected clusters (template view, raster view).

---

#### TraceView.on_mouse_click


**`TraceView.on_mouse_click(self, e)`**

Select a cluster by clicking on a spike.

---

#### TraceView.on_mouse_wheel


**`TraceView.on_mouse_wheel(self, e)`**

Change the scaling with the wheel.

---

#### TraceView.on_select


**`TraceView.on_select(self, cluster_ids=None, **kwargs)`**

Callback function when clusters are selected. May be overriden.

---

#### TraceView.on_select_threaded


**`TraceView.on_select_threaded(self, sender, cluster_ids, gui=None, **kwargs)`**



---

#### TraceView.plot


**`TraceView.plot(self, update_traces=True, update_waveforms=True)`**

Update the view with the current cluster selection.

---

#### TraceView.previous_color_scheme


**`TraceView.previous_color_scheme(self)`**

Switch to the previous color scheme.

---

#### TraceView.reset_scaling


**`TraceView.reset_scaling(self)`**

Reset the scaling to the default value.

---

#### TraceView.screenshot


**`TraceView.screenshot(self, dir=None)`**

Save a PNG screenshot of the view into a given directory. By default, the screenshots
are saved in `~/.phy/screenshots/`.

---

#### TraceView.set_interval


**`TraceView.set_interval(self, interval=None)`**

Display the traces and spikes in a given interval.

---

#### TraceView.set_state


**`TraceView.set_state(self, state)`**

Set the view state.

The passed object is the persisted `self.state` bunch.

May be overriden.

---

#### TraceView.shift


**`TraceView.shift(self, delay)`**

Shift the interval by a given delay (in seconds).

---

#### TraceView.show


**`TraceView.show(self)`**

Show the underlying canvas.

---

#### TraceView.switch_origin


**`TraceView.switch_origin(self)`**

Switch between top and bottom origin for the channels.

---

#### TraceView.toggle_auto_scale


**`TraceView.toggle_auto_scale(self, checked)`**

Toggle automatic scaling of the traces.

---

#### TraceView.toggle_auto_update


**`TraceView.toggle_auto_update(self, checked)`**

When on, the view is automatically updated when the cluster selection changes.

---

#### TraceView.toggle_highlighted_spikes


**`TraceView.toggle_highlighted_spikes(self, checked)`**

Toggle between showing all spikes or selected spikes.

---

#### TraceView.toggle_show_labels


**`TraceView.toggle_show_labels(self, checked)`**

Toggle the display of the channel ids.

---

#### TraceView.update_color


**`TraceView.update_color(self)`**

Update the view when the color scheme changes.

---

#### TraceView.update_status


**`TraceView.update_status(self)`**



---

#### TraceView.widen


**`TraceView.widen(self)`**

Increase the interval size.

---

#### TraceView.color_scheme


**`TraceView.color_scheme`**

Current color scheme.

---

#### TraceView.half_duration


**`TraceView.half_duration`**

Half of the duration of the current interval.

---

#### TraceView.interval


**`TraceView.interval`**

Interval as `(tmin, tmax)`.

---

#### TraceView.origin


**`TraceView.origin`**

Whether to show the channels from top to bottom (`top` option, the default), or from
bottom to top (`bottom`).

---

#### TraceView.scaling


**`TraceView.scaling`**

Scaling of the channel boxes.

---

#### TraceView.stacked


**`TraceView.stacked`**



---

#### TraceView.state


**`TraceView.state`**

View state, a Bunch instance automatically persisted in the GUI state when the
GUI is closed. To be overriden.

---

#### TraceView.status


**`TraceView.status`**



---

#### TraceView.time


**`TraceView.time`**

Time at the center of the window.

---

### phy.cluster.UpdateInfo

Object created every time the dataset is modified via a clustering or cluster metadata
action. It is passed to event callbacks that react to these changes. Derive from Bunch.

**Parameters**


* `description : str`
    Information about the update: merge, assign, or metadata_xxx for metadata changes

* `history : str`
    undo, redo, or None

* `spike_ids : array-like`
    All spike ids that were affected by the clustering action.

* `added : list`
    List of new cluster ids.

* `deleted : list`
    List of cluster ids that were deleted during the action. There are no modified clusters:
    every change triggers the deletion of and addition of clusters.

* `descendants : list`
    List of pairs (old_cluster_id, new_cluster_id), used to track the history of
    the clusters.

* `metadata_changed : list`
    List of cluster ids that had a change of metadata.

* `metadata_value : str`
    The new metadata value for the affected change.

* `undo_state : Bunch`
    Returned during an undo, it contains information about the undone action. This is used
    when redoing the undone action.

---

#### UpdateInfo.copy


**`UpdateInfo.copy(self)`**

Return a new Bunch instance which is a copy of the current Bunch instance.

---

### phy.cluster.WaveformView

This view shows the waveforms of the selected clusters, on relevant channels,
following the probe geometry.

**Constructor**


* `waveforms : dict of functions`
    Every function maps a cluster id to a Bunch with the following attributes:

    * `data` : a 3D array `(n_spikes, n_samples, n_channels_loc)`
    * `channel_ids` : the channel ids corresponding to the third dimension in `data`
    * `channel_labels` : a list of channel labels for every channel in `channel_ids`
    * `channel_positions` : a 2D array with the coordinates of the channels on the probe
    * `masks` : a 2D array `(n_spikes, n_channels)` with the waveforms masks
    * `alpha` : the alpha transparency channel

    The keys of the dictionary are called **waveform types**. The `next_waveforms_type`
    action cycles through all available waveform types. The key `waveforms` is mandatory.

* `waveforms_type : str`
    Default key of the waveforms dictionary to plot initially.

---

#### WaveformView.attach


**`WaveformView.attach(self, gui)`**

Attach the view to the GUI.

---

#### WaveformView.close


**`WaveformView.close(self)`**

Close the view.

---

#### WaveformView.decrease


**`WaveformView.decrease(self)`**

Decrease the scaling parameter.

---

#### WaveformView.extend_horizontally


**`WaveformView.extend_horizontally(self)`**

Increase the horizontal scaling of the probe.

---

#### WaveformView.extend_vertically


**`WaveformView.extend_vertically(self)`**

Increase the vertical scaling of the waveforms.

---

#### WaveformView.get_clusters_data


**`WaveformView.get_clusters_data(self)`**

Return a list of Bunch instances, with attributes pos and spike_ids.

To override.

---

#### WaveformView.increase


**`WaveformView.increase(self)`**

Increase the scaling parameter.

---

#### WaveformView.narrow


**`WaveformView.narrow(self)`**

Decrease the horizontal scaling of the waveforms.

---

#### WaveformView.next_waveforms_type


**`WaveformView.next_waveforms_type(self)`**

Switch to the next waveforms type.

---

#### WaveformView.on_cluster


**`WaveformView.on_cluster(self, up)`**

Callback function when a clustering action occurs. May be overriden.

Note: this method is called *before* on_select() so as to give a chance to the view
to update itself before the selection of the new clusters.

This method is mostly only useful to views that show all clusters and not just the
selected clusters (template view, raster view).

---

#### WaveformView.on_mouse_click


**`WaveformView.on_mouse_click(self, e)`**

Select a channel by clicking on a box in the waveform view.

---

#### WaveformView.on_mouse_wheel


**`WaveformView.on_mouse_wheel(self, e)`**

Change the scaling with the wheel.

---

#### WaveformView.on_select


**`WaveformView.on_select(self, cluster_ids=None, **kwargs)`**

Callback function when clusters are selected. May be overriden.

---

#### WaveformView.on_select_threaded


**`WaveformView.on_select_threaded(self, sender, cluster_ids, gui=None, **kwargs)`**



---

#### WaveformView.plot


**`WaveformView.plot(self, **kwargs)`**

Update the view with the current cluster selection.

---

#### WaveformView.previous_waveforms_type


**`WaveformView.previous_waveforms_type(self)`**

Switch to the previous waveforms type.

---

#### WaveformView.reset_scaling


**`WaveformView.reset_scaling(self)`**

Reset the scaling to the default value.

---

#### WaveformView.screenshot


**`WaveformView.screenshot(self, dir=None)`**

Save a PNG screenshot of the view into a given directory. By default, the screenshots
are saved in `~/.phy/screenshots/`.

---

#### WaveformView.set_state


**`WaveformView.set_state(self, state)`**

Set the view state.

The passed object is the persisted `self.state` bunch.

May be overriden.

---

#### WaveformView.show


**`WaveformView.show(self)`**

Show the underlying canvas.

---

#### WaveformView.shrink_horizontally


**`WaveformView.shrink_horizontally(self)`**

Decrease the horizontal scaling of the waveforms.

---

#### WaveformView.shrink_vertically


**`WaveformView.shrink_vertically(self)`**

Decrease the vertical scaling of the waveforms.

---

#### WaveformView.toggle_auto_update


**`WaveformView.toggle_auto_update(self, checked)`**

When on, the view is automatically updated when the cluster selection changes.

---

#### WaveformView.toggle_mean_waveforms


**`WaveformView.toggle_mean_waveforms(self, checked)`**

Switch to the `mean_waveforms` type, if it is available.

---

#### WaveformView.toggle_show_labels


**`WaveformView.toggle_show_labels(self, checked)`**

Whether to show the channel ids or not.

---

#### WaveformView.toggle_waveform_overlap


**`WaveformView.toggle_waveform_overlap(self, checked)`**

Toggle the overlap of the waveforms.

---

#### WaveformView.update_status


**`WaveformView.update_status(self)`**



---

#### WaveformView.widen


**`WaveformView.widen(self)`**

Increase the horizontal scaling of the waveforms.

---

#### WaveformView.box_scaling


**`WaveformView.box_scaling`**



---

#### WaveformView.boxed


**`WaveformView.boxed`**

Layout instance.

---

#### WaveformView.overlap


**`WaveformView.overlap`**

Whether to overlap the waveforms belonging to different clusters.

---

#### WaveformView.probe_scaling


**`WaveformView.probe_scaling`**



---

#### WaveformView.state


**`WaveformView.state`**

View state, a Bunch instance automatically persisted in the GUI state when the
GUI is closed. To be overriden.

---

#### WaveformView.status


**`WaveformView.status`**



---

#### WaveformView.waveforms_type


**`WaveformView.waveforms_type`**



---

## phy.apps

CLI tool.

---

#### phy.apps.add_default_handler


**`phy.apps.add_default_handler(level='INFO', logger=<Logger phylib (DEBUG)>)`**



---

#### phy.apps.capture_exceptions


**`phy.apps.capture_exceptions()`**

Log exceptions instead of crashing the GUI, and display an error dialog on errors.

---

#### phy.apps.contextmanager


**`phy.apps.contextmanager(func)`**

@contextmanager decorator.

Typical usage:

    @contextmanager
    def some_generator(<arguments>):
        <setup>
        try:
            yield <value>
        finally:
            <cleanup>

This makes this:

    with some_generator(<arguments>) as <variable>:
        <body>

equivalent to this:

    <setup>
    try:
        <variable> = <value>
        <body>
    finally:
        <cleanup>

---

#### phy.apps.exceptionHandler


**`phy.apps.exceptionHandler(exception_type, exception, traceback)`**



---

#### phy.apps.format_exception


**`phy.apps.format_exception(etype, value, tb, limit=None, chain=True)`**

Format a stack trace and the exception information.

The arguments have the same meaning as the corresponding arguments
to print_exception().  The return value is a list of strings, each
ending in a newline and some containing internal newlines.  When
these lines are concatenated and printed, exactly the same text is
printed as does print_exception().

---

### phy.apps.BaseController

Base controller for manual clustering GUI.

**Constructor**

* `dir_path : str or Path`
    Path to the data directory

* `config_dir : str or Path`
    Path to the configuration directory

* `model : Model`
    Model object, optional (it is automatically created otherwise)

* `plugins : list`
    List of plugins to manually activate, optional (the plugins are automatically loaded from
    the user configuration directory).

* `clear_cache : boolean`
    Whether to clear the cache on startup.

* `clear_state : boolean`
    Whether to clear the GUI state files on startup.

* `enable_threading : boolean`
    Whether to enable threading in the views when selecting clusters.

**Methods to override**

The main methods that can be overriden when implementing a custom `Controller` are:


* `_create_model() : None => object`
    Return a Model instance (any object, see below) from the controller constructor's
    parameters.

* `_set_view_creator() : None => None`
    Populate the `self.view_creator` dictionary with custom views.

* `get_best_channels(cluster_id) : int => list`
    Return the list of best channels for any given cluster, sorted by decreasing match.

**Model**

The Model can be any object, but it needs to implement the following properties and methods
in order to work with the BaseController:


* `channel_mapping : array-like`
    A `(n_channels,)` array with the column index in the raw data array of every channel.
    The displayed channel label of channel `channel_id` is `channel_mapping[channel_id]`.

* `channel_positions : array-like`
    A `(n_channels, 2)` array with the x, y coordinates of the electrode sites,
    in any unit (e.g. μm).

* `channel_probes : array-like (optional)`
    An `(n_channels,)` array with the probe index of every channel.

* `channel_shanks : array-like (optional)`
    An `(n_channels,)` array with the shank index of every channel (every probe might have
    multiple shanks). The shank index is relative to the probe. The pair (probe, shank)
    identifies uniquely a shank.

* `duration : float`
    The total duration of the recording, in seconds.

* `features : array-like`
    The object containing the features. The feature view is shown if this object is not None.

* `metadata : dict`
    Cluster metadata. Map metadata field names to dictionaries {cluster_id: value}.
    It is only expected to hold information representative of the state of the dataset
    on disk, not during a live clustering session.
    The special metadata field name `group` is reserved to cluster groups.

* `n_channels : int`
    Total number of channels in the recording (number of columns in the raw data array).

* `n_samples_waveforms : int`
    Number of time samples to use when extracting raw waveforms.

* `sample_rate : float`
    The sampling rate of the raw data.

* `spike_attributes : dict`
    Map attribute names to spike attributes, arrays of shape `(n_spikes,)`.

* `spike_clusters : array-like`
    Initial spike-cluster assignments, shape `(n_spikes,)`.

* `spike_times : array-like`
    Spike times, in seconds, shape `(n_spikes,)`.

* `traces : array-like`
    Array (can be virtual/memmapped) of shape `(n_samples_total, n_channels)` with the
    raw data. The trace view is shown if this object is not None.

get_features(spike_ids, channel_ids) : array-like, array-like => array-like
    Return spike features of specified spikes on the specified channels. Optional.
get_waveforms(spike_ids, channel_ids) : array-like, array-like => array-like
    Return raw spike waveforms of specified spikes on the specified channels. Optional.


* `save_spike_clusters(spike_clusters) : array-like => None`
    Save spike clusters assignments back to disk.
save_metadata(name, values) : str, dict => None
    Save cluster metadata, where name is the metadata field name, and values a dictionary
    `{cluster_id: value}`.

**Note**

The Model represents data as it is stored on disk. When cluster data changes during
a manual clustering session (like spike-cluster assignments), the data in the model
is not expected to change (it is rather the responsability of the controller).

The model implements saving option for spike cluster assignments and cluster metadata.

---

#### BaseController.at_least_one_view


**`BaseController.at_least_one_view(self, view_name)`**

Add a view of a given type if there is not already one.

To be called before creating a GUI.

---

#### BaseController.create_amplitude_view


**`BaseController.create_amplitude_view(self)`**

Create the amplitude view.

---

#### BaseController.create_cluster_scatter_view


**`BaseController.create_cluster_scatter_view(self)`**

Create a cluster scatter view.

---

#### BaseController.create_correlogram_view


**`BaseController.create_correlogram_view(self)`**

Create a correlogram view.

---

#### BaseController.create_gui


**`BaseController.create_gui(self, default_views=None, **kwargs)`**

Create the GUI.

**Constructor**


* `default_views : list`
    List of views to add in the GUI, optional. By default, all views from the view
    count are added.

---

#### BaseController.create_ipython_view


**`BaseController.create_ipython_view(self)`**

Create an IPython View.

---

#### BaseController.create_misc_actions


**`BaseController.create_misc_actions(self, gui)`**



---

#### BaseController.create_probe_view


**`BaseController.create_probe_view(self)`**

Create a probe view.

---

#### BaseController.create_raster_view


**`BaseController.create_raster_view(self)`**

Create a raster view.

---

#### BaseController.get_background_spike_ids


**`BaseController.get_background_spike_ids(self, n=None)`**

Return regularly spaced spikes.

---

#### BaseController.get_best_channel


**`BaseController.get_best_channel(self, cluster_id)`**

Return the best channel id of a given cluster. This is the first channel returned
by `get_best_channels()`.

---

#### BaseController.get_best_channel_label


**`BaseController.get_best_channel_label(self, cluster_id)`**

Return the channel label of the best channel, for display in the cluster view.

---

#### BaseController.get_best_channels


**`BaseController.get_best_channels(self, cluster_id)`**

Return the best channels of a given cluster. To be overriden.

---

#### BaseController.get_channel_shank


**`BaseController.get_channel_shank(self, cluster_id)`**

Return the shank of a cluster's best channel, if the channel_shanks array is available.

---

#### BaseController.get_clusters_on_channel


**`BaseController.get_clusters_on_channel(self, channel_id)`**

Return all clusters which have the specified channel among their best channels.

---

#### BaseController.get_mean_firing_rate


**`BaseController.get_mean_firing_rate(self, cluster_id)`**

Return the mean firing rate of a cluster.

---

#### BaseController.get_probe_depth


**`BaseController.get_probe_depth(self, cluster_id)`**

Return the depth of a cluster.

---

#### BaseController.get_spike_ids


**`BaseController.get_spike_ids(self, cluster_id, n=None)`**

Return part or all of spike ids belonging to a given cluster.

---

#### BaseController.get_spike_times


**`BaseController.get_spike_times(self, cluster_id, n=None)`**

Return the spike times of spikes returned by `get_spike_ids(cluster_id, n)`.

---

#### BaseController.on_save_clustering


**`BaseController.on_save_clustering(self, sender, spike_clusters, groups, *labels)`**

Save the modified data.

---

#### BaseController.peak_channel_similarity


**`BaseController.peak_channel_similarity(self, cluster_id)`**

Return the list of similar clusters to a given cluster, just on the basis of the
peak channel.

**Parameters**

* `cluster_id : int`

**Returns**

* `similarities : list`
    List of tuples `(other_cluster_id, similarity_value)` sorted by decreasing
    similarity value.

---

### phy.apps.FeatureMixin



---

#### FeatureMixin.create_amplitude_view


**`FeatureMixin.create_amplitude_view(self)`**



---

#### FeatureMixin.create_feature_view


**`FeatureMixin.create_feature_view(self)`**



---

#### FeatureMixin.get_spike_feature_amplitudes


**`FeatureMixin.get_spike_feature_amplitudes(self, spike_ids, channel_id=None, channel_ids=None, pc=None, **kwargs)`**

Return the features for the specified channel and PC.

---

### phy.apps.Path

PurePath subclass that can make system calls.

Path represents a filesystem path but unlike PurePath, also offers
methods to do system calls on path objects. Depending on your system,
instantiating a Path will return either a PosixPath or a WindowsPath
object. You can also instantiate a PosixPath or WindowsPath directly,
but cannot instantiate a WindowsPath on a POSIX system or vice versa.

---

#### Path.None


**`Path.None`**

attrgetter(attr, ...) --> attrgetter object

Return a callable object that fetches the given attribute(s) from its operand.
After f = attrgetter('name'), the call f(r) returns r.name.
After g = attrgetter('name', 'date'), the call g(r) returns (r.name, r.date).
After h = attrgetter('name.first', 'name.last'), the call h(r) returns
(r.name.first, r.name.last).

---

#### Path.None


**`Path.None`**

attrgetter(attr, ...) --> attrgetter object

Return a callable object that fetches the given attribute(s) from its operand.
After f = attrgetter('name'), the call f(r) returns r.name.
After g = attrgetter('name', 'date'), the call g(r) returns (r.name, r.date).
After h = attrgetter('name.first', 'name.last'), the call h(r) returns
(r.name.first, r.name.last).

---

### phy.apps.QtDialogLogger

Display a message box for all errors.

---

#### QtDialogLogger.emit


**`QtDialogLogger.emit(self, record)`**

Do whatever it takes to actually log the specified logging record.

This version is intended to be implemented by subclasses and so
raises a NotImplementedError.

---

### phy.apps.TemplateMixin

Support templates.

The model needs to implement specific properties and methods.

amplitudes : array-like
    The template amplitude of every spike (only with TemplateMixin).
n_templates : int
    Initial number of templates.
spike_templates : array-like
    The template initial id of every spike.
get_template(template_id) : int => Bunch(template, channel_ids)
    Return the template data as a `(n_samples, n_channels)` array, the corresponding
    channel ids of the template.

---

#### TemplateMixin.create_template_view


**`TemplateMixin.create_template_view(self)`**

Create a template view.

---

#### TemplateMixin.get_amplitudes


**`TemplateMixin.get_amplitudes(self, cluster_id, load_all=False)`**

Return the spike amplitudes found in `amplitudes.npy`, for a given cluster.

---

#### TemplateMixin.get_cluster_amplitude


**`TemplateMixin.get_cluster_amplitude(self, cluster_id)`**

Return the amplitude of the best template of a cluster.

---

#### TemplateMixin.get_mean_spike_template_amplitudes


**`TemplateMixin.get_mean_spike_template_amplitudes(self, cluster_id)`**

Return the average of the spike template amplitudes.

---

#### TemplateMixin.get_spike_template_amplitudes


**`TemplateMixin.get_spike_template_amplitudes(self, spike_ids, **kwargs)`**

Return the template amplitudes multiplied by the spike's amplitude.

---

#### TemplateMixin.get_spike_template_features


**`TemplateMixin.get_spike_template_features(self, spike_ids, first_cluster=None, **kwargs)`**

Return the template features of the requested spikes onto the first selected
cluster.

This is "the dot product (projection) of each spike waveform onto the template of the
first cluster."

See @mswallac's comment at
https://github.com/cortex-lab/phy/issues/868#issuecomment-520032905

---

#### TemplateMixin.get_template_amplitude


**`TemplateMixin.get_template_amplitude(self, template_id)`**

Return the maximum amplitude of a template's waveforms across all channels.

---

#### TemplateMixin.get_template_counts


**`TemplateMixin.get_template_counts(self, cluster_id)`**

Return a histogram of the number of spikes in each template for a given cluster.

---

#### TemplateMixin.get_template_for_cluster


**`TemplateMixin.get_template_for_cluster(self, cluster_id)`**

Return the largest template associated to a cluster.

---

### phy.apps.TraceMixin



---

#### TraceMixin.create_trace_image_view


**`TraceMixin.create_trace_image_view(self)`**

Create a trace image view.

---

#### TraceMixin.create_trace_view


**`TraceMixin.create_trace_view(self)`**

Create a trace view.

---

### phy.apps.WaveformMixin



---

#### WaveformMixin.create_waveform_view


**`WaveformMixin.create_waveform_view(self)`**



---

#### WaveformMixin.get_mean_spike_raw_amplitudes


**`WaveformMixin.get_mean_spike_raw_amplitudes(self, cluster_id)`**

Return the average of the spike raw amplitudes.

---

#### WaveformMixin.get_spike_raw_amplitudes


**`WaveformMixin.get_spike_raw_amplitudes(self, spike_ids, channel_id=None, **kwargs)`**

Return the maximum amplitude of the raw waveforms on the best channel of
the first selected cluster.

If `channel_id` is not specified, the returned amplitudes may be null.

---

## phy.apps.template

Template GUI.

---

#### phy.apps.template.from_sparse


**`phy.apps.template.from_sparse(data, cols, channel_ids)`**

Convert a sparse structure into a dense one.

**Parameters**


* `data : array-like`
    A (n_spikes, n_channels_loc, ...) array with the data.

* `cols : array-like`
    A (n_spikes, n_channels_loc) array with the channel indices of
    every row in data.

* `channel_ids : array-like`
    List of requested channel ids (columns).

---

#### phy.apps.template.get_template_params


**`phy.apps.template.get_template_params(params_path)`**

Get a dictionary of parameters from a `params.py` file.

---

#### phy.apps.template.load_model


**`phy.apps.template.load_model(params_path)`**

Return a TemplateModel instance from a path to a `params.py` file.

---

#### phy.apps.template.template_describe


**`phy.apps.template.template_describe(params_path)`**

Describe a template dataset.

---

#### phy.apps.template.template_gui


**`phy.apps.template.template_gui(params_path, **kwargs)`**

Launch the Template GUI.

---

### phy.apps.template.TemplateController

Controller for the Template GUI.

**Constructor**

* `dir_path : str or Path`
    Path to the data directory

* `config_dir : str or Path`
    Path to the configuration directory

* `model : Model`
    Model object, optional (it is automatically created otherwise)

* `plugins : list`
    List of plugins to manually activate, optional (the plugins are automatically loaded from
    the user configuration directory).

* `clear_cache : boolean`
    Whether to clear the cache on startup.

* `enable_threading : boolean`
    Whether to enable threading in the views when selecting clusters.

---

#### TemplateController.at_least_one_view


**`TemplateController.at_least_one_view(self, view_name)`**

Add a view of a given type if there is not already one.

To be called before creating a GUI.

---

#### TemplateController.create_amplitude_view


**`TemplateController.create_amplitude_view(self)`**



---

#### TemplateController.create_cluster_scatter_view


**`TemplateController.create_cluster_scatter_view(self)`**

Create a cluster scatter view.

---

#### TemplateController.create_correlogram_view


**`TemplateController.create_correlogram_view(self)`**

Create a correlogram view.

---

#### TemplateController.create_feature_view


**`TemplateController.create_feature_view(self)`**



---

#### TemplateController.create_gui


**`TemplateController.create_gui(self, default_views=None, **kwargs)`**

Create the GUI.

**Constructor**


* `default_views : list`
    List of views to add in the GUI, optional. By default, all views from the view
    count are added.

---

#### TemplateController.create_ipython_view


**`TemplateController.create_ipython_view(self)`**

Create an IPython View.

---

#### TemplateController.create_misc_actions


**`TemplateController.create_misc_actions(self, gui)`**



---

#### TemplateController.create_probe_view


**`TemplateController.create_probe_view(self)`**

Create a probe view.

---

#### TemplateController.create_raster_view


**`TemplateController.create_raster_view(self)`**

Create a raster view.

---

#### TemplateController.create_template_feature_view


**`TemplateController.create_template_feature_view(self)`**



---

#### TemplateController.create_template_view


**`TemplateController.create_template_view(self)`**

Create a template view.

---

#### TemplateController.create_trace_image_view


**`TemplateController.create_trace_image_view(self)`**

Create a trace image view.

---

#### TemplateController.create_trace_view


**`TemplateController.create_trace_view(self)`**

Create a trace view.

---

#### TemplateController.create_waveform_view


**`TemplateController.create_waveform_view(self)`**



---

#### TemplateController.get_amplitudes


**`TemplateController.get_amplitudes(self, cluster_id, load_all=False)`**

Return the spike amplitudes found in `amplitudes.npy`, for a given cluster.

---

#### TemplateController.get_background_spike_ids


**`TemplateController.get_background_spike_ids(self, n=None)`**

Return regularly spaced spikes.

---

#### TemplateController.get_best_channel


**`TemplateController.get_best_channel(self, cluster_id)`**

Return the best channel id of a given cluster. This is the first channel returned
by `get_best_channels()`.

---

#### TemplateController.get_best_channel_label


**`TemplateController.get_best_channel_label(self, cluster_id)`**

Return the channel label of the best channel, for display in the cluster view.

---

#### TemplateController.get_best_channels


**`TemplateController.get_best_channels(self, cluster_id)`**

Return the best channels of a given cluster.

---

#### TemplateController.get_channel_shank


**`TemplateController.get_channel_shank(self, cluster_id)`**

Return the shank of a cluster's best channel, if the channel_shanks array is available.

---

#### TemplateController.get_cluster_amplitude


**`TemplateController.get_cluster_amplitude(self, cluster_id)`**

Return the amplitude of the best template of a cluster.

---

#### TemplateController.get_clusters_on_channel


**`TemplateController.get_clusters_on_channel(self, channel_id)`**

Return all clusters which have the specified channel among their best channels.

---

#### TemplateController.get_mean_firing_rate


**`TemplateController.get_mean_firing_rate(self, cluster_id)`**

Return the mean firing rate of a cluster.

---

#### TemplateController.get_mean_spike_raw_amplitudes


**`TemplateController.get_mean_spike_raw_amplitudes(self, cluster_id)`**

Return the average of the spike raw amplitudes.

---

#### TemplateController.get_mean_spike_template_amplitudes


**`TemplateController.get_mean_spike_template_amplitudes(self, cluster_id)`**

Return the average of the spike template amplitudes.

---

#### TemplateController.get_probe_depth


**`TemplateController.get_probe_depth(self, cluster_id)`**

Return the depth of a cluster.

---

#### TemplateController.get_spike_feature_amplitudes


**`TemplateController.get_spike_feature_amplitudes(self, spike_ids, channel_id=None, channel_ids=None, pc=None, **kwargs)`**

Return the features for the specified channel and PC.

---

#### TemplateController.get_spike_ids


**`TemplateController.get_spike_ids(self, cluster_id, n=None)`**

Return part or all of spike ids belonging to a given cluster.

---

#### TemplateController.get_spike_raw_amplitudes


**`TemplateController.get_spike_raw_amplitudes(self, spike_ids, channel_id=None, **kwargs)`**

Return the maximum amplitude of the raw waveforms on the best channel of
the first selected cluster.

If `channel_id` is not specified, the returned amplitudes may be null.

---

#### TemplateController.get_spike_template_amplitudes


**`TemplateController.get_spike_template_amplitudes(self, spike_ids, **kwargs)`**

Return the template amplitudes multiplied by the spike's amplitude.

---

#### TemplateController.get_spike_template_features


**`TemplateController.get_spike_template_features(self, spike_ids, first_cluster=None, **kwargs)`**

Return the template features of the requested spikes onto the first selected
cluster.

This is "the dot product (projection) of each spike waveform onto the template of the
first cluster."

See @mswallac's comment at
https://github.com/cortex-lab/phy/issues/868#issuecomment-520032905

---

#### TemplateController.get_spike_times


**`TemplateController.get_spike_times(self, cluster_id, n=None)`**

Return the spike times of spikes returned by `get_spike_ids(cluster_id, n)`.

---

#### TemplateController.get_template_amplitude


**`TemplateController.get_template_amplitude(self, template_id)`**

Return the maximum amplitude of a template's waveforms across all channels.

---

#### TemplateController.get_template_counts


**`TemplateController.get_template_counts(self, cluster_id)`**

Return a histogram of the number of spikes in each template for a given cluster.

---

#### TemplateController.get_template_for_cluster


**`TemplateController.get_template_for_cluster(self, cluster_id)`**

Return the largest template associated to a cluster.

---

#### TemplateController.on_save_clustering


**`TemplateController.on_save_clustering(self, sender, spike_clusters, groups, *labels)`**

Save the modified data.

---

#### TemplateController.peak_channel_similarity


**`TemplateController.peak_channel_similarity(self, cluster_id)`**

Return the list of similar clusters to a given cluster, just on the basis of the
peak channel.

**Parameters**

* `cluster_id : int`

**Returns**

* `similarities : list`
    List of tuples `(other_cluster_id, similarity_value)` sorted by decreasing
    similarity value.

---

#### TemplateController.template_similarity


**`TemplateController.template_similarity(self, cluster_id)`**

Return the list of similar clusters to a given cluster.

---

### phy.apps.template.TemplateModel

Object holding all data of a KiloSort/phy dataset.

**Constructor**


* `dir_path : str or Path`
    Path to the dataset directory

* `dat_path : str, Path, or list`
    Path to the raw data files.

* `dtype : NumPy dtype`
    Data type of the raw data file

* `offset : int`
    Header offset of the binary file

* `n_channels_dat : int`
    Number of channels in the dat file

* `sample_rate : float`
    Sampling rate of the data file.

---

#### TemplateModel.close


**`TemplateModel.close(self)`**

Close all memmapped files.

---

#### TemplateModel.describe


**`TemplateModel.describe(self)`**

Display basic information about the dataset.

---

#### TemplateModel.get_cluster_channels


**`TemplateModel.get_cluster_channels(self, cluster_id)`**

Return the most relevant channels of a cluster.

---

#### TemplateModel.get_cluster_spike_waveforms


**`TemplateModel.get_cluster_spike_waveforms(self, cluster_id)`**

Return all spike waveforms of a cluster, on the most relevant channels.

---

#### TemplateModel.get_cluster_spikes


**`TemplateModel.get_cluster_spikes(self, cluster_id)`**

Return the spike ids that belong to a given template.

---

#### TemplateModel.get_features


**`TemplateModel.get_features(self, spike_ids, channel_ids)`**

Return sparse features for given spikes.

---

#### TemplateModel.get_template


**`TemplateModel.get_template(self, template_id, channel_ids=None)`**

Get data about a template.

---

#### TemplateModel.get_template_channels


**`TemplateModel.get_template_channels(self, template_id)`**

Return the most relevant channels of a template.

---

#### TemplateModel.get_template_features


**`TemplateModel.get_template_features(self, spike_ids)`**

Return sparse template features for given spikes.

---

#### TemplateModel.get_template_spike_waveforms


**`TemplateModel.get_template_spike_waveforms(self, template_id)`**

Return all spike waveforms of a template, on the most relevant channels.

---

#### TemplateModel.get_template_spikes


**`TemplateModel.get_template_spikes(self, template_id)`**

Return the spike ids that belong to a given template.

---

#### TemplateModel.get_template_waveforms


**`TemplateModel.get_template_waveforms(self, template_id)`**

Return the waveforms of a template on the most relevant channels.

---

#### TemplateModel.get_waveforms


**`TemplateModel.get_waveforms(self, spike_ids, channel_ids=None)`**

Return spike waveforms on specified channels.

---

#### TemplateModel.save_mean_waveforms


**`TemplateModel.save_mean_waveforms(self, mean_waveforms)`**

Save the mean waveforms as a single array.

---

#### TemplateModel.save_metadata


**`TemplateModel.save_metadata(self, name, values)`**

Save a dictionary {cluster_id: value} with cluster metadata in
a TSV file.

---

#### TemplateModel.save_spike_clusters


**`TemplateModel.save_spike_clusters(self, spike_clusters)`**

Save the spike clusters.

---

#### TemplateModel.save_spike_waveforms


**`TemplateModel.save_spike_waveforms(self, n_samples_waveforms=None, n_channels_max=None)`**

Save all spike waveforms to a memmapped NumPy file.

NOTE: this function is not used yet.

---

#### TemplateModel.templates_amplitudes


**`TemplateModel.templates_amplitudes`**

Returns the average amplitude per cluster

---

#### TemplateModel.templates_channels


**`TemplateModel.templates_channels`**

Returns a vector of peak channels for all templates

---

#### TemplateModel.templates_probes


**`TemplateModel.templates_probes`**

Returns a vector of probe index for all templates

---

#### TemplateModel.templates_waveforms_durations


**`TemplateModel.templates_waveforms_durations`**

Returns a vector of waveform durations (ms) for all templates

---

## phy.apps.kwik

Kwik GUI.

---

#### phy.apps.kwik.kwik_describe


**`phy.apps.kwik.kwik_describe(path, channel_group=None, clustering=None)`**

Describe a template dataset.

---

#### phy.apps.kwik.kwik_gui


**`phy.apps.kwik.kwik_gui(path, channel_group=None, clustering=None, **kwargs)`**

Launch the Kwik GUI.

---

### phy.apps.kwik.KwikController

Controller for the Kwik GUI.

**Constructor**

* `kwik_path : str or Path`
    Path to the kwik file

* `channel_group : int`
    The default channel group to load

* `clustering : str`
    The default clustering to load

* `config_dir : str or Path`
    Path to the configuration directory

* `model : Model`
    Model object, optional (it is automatically created otherwise)

* `plugins : list`
    List of plugins to manually activate, optional (the plugins are automatically loaded from
    the user configuration directory).

* `clear_cache : boolean`
    Whether to clear the cache on startup.

* `enable_threading : boolean`
    Whether to enable threading in the views when selecting clusters.

---

#### KwikController.at_least_one_view


**`KwikController.at_least_one_view(self, view_name)`**

Add a view of a given type if there is not already one.

To be called before creating a GUI.

---

#### KwikController.create_amplitude_view


**`KwikController.create_amplitude_view(self)`**



---

#### KwikController.create_cluster_scatter_view


**`KwikController.create_cluster_scatter_view(self)`**

Create a cluster scatter view.

---

#### KwikController.create_correlogram_view


**`KwikController.create_correlogram_view(self)`**

Create a correlogram view.

---

#### KwikController.create_feature_view


**`KwikController.create_feature_view(self)`**



---

#### KwikController.create_gui


**`KwikController.create_gui(self, default_views=None, **kwargs)`**

Create the GUI.

**Constructor**


* `default_views : list`
    List of views to add in the GUI, optional. By default, all views from the view
    count are added.

---

#### KwikController.create_ipython_view


**`KwikController.create_ipython_view(self)`**

Create an IPython View.

---

#### KwikController.create_misc_actions


**`KwikController.create_misc_actions(self, gui)`**



---

#### KwikController.create_probe_view


**`KwikController.create_probe_view(self)`**

Create a probe view.

---

#### KwikController.create_raster_view


**`KwikController.create_raster_view(self)`**

Create a raster view.

---

#### KwikController.create_trace_image_view


**`KwikController.create_trace_image_view(self)`**

Create a trace image view.

---

#### KwikController.create_trace_view


**`KwikController.create_trace_view(self)`**

Create a trace view.

---

#### KwikController.create_waveform_view


**`KwikController.create_waveform_view(self)`**



---

#### KwikController.get_background_spike_ids


**`KwikController.get_background_spike_ids(self, n=None)`**

Return regularly spaced spikes.

---

#### KwikController.get_best_channel


**`KwikController.get_best_channel(self, cluster_id)`**

Return the best channel id of a given cluster. This is the first channel returned
by `get_best_channels()`.

---

#### KwikController.get_best_channel_label


**`KwikController.get_best_channel_label(self, cluster_id)`**

Return the channel label of the best channel, for display in the cluster view.

---

#### KwikController.get_best_channels


**`KwikController.get_best_channels(self, cluster_id)`**

Get the best channels of a given cluster.

---

#### KwikController.get_channel_shank


**`KwikController.get_channel_shank(self, cluster_id)`**

Return the shank of a cluster's best channel, if the channel_shanks array is available.

---

#### KwikController.get_clusters_on_channel


**`KwikController.get_clusters_on_channel(self, channel_id)`**

Return all clusters which have the specified channel among their best channels.

---

#### KwikController.get_mean_firing_rate


**`KwikController.get_mean_firing_rate(self, cluster_id)`**

Return the mean firing rate of a cluster.

---

#### KwikController.get_mean_spike_raw_amplitudes


**`KwikController.get_mean_spike_raw_amplitudes(self, cluster_id)`**

Return the average of the spike raw amplitudes.

---

#### KwikController.get_probe_depth


**`KwikController.get_probe_depth(self, cluster_id)`**

Return the depth of a cluster.

---

#### KwikController.get_spike_feature_amplitudes


**`KwikController.get_spike_feature_amplitudes(self, spike_ids, channel_id=None, channel_ids=None, pc=None, **kwargs)`**

Return the features for the specified channel and PC.

---

#### KwikController.get_spike_ids


**`KwikController.get_spike_ids(self, cluster_id, n=None)`**

Return part or all of spike ids belonging to a given cluster.

---

#### KwikController.get_spike_raw_amplitudes


**`KwikController.get_spike_raw_amplitudes(self, spike_ids, channel_id=None, **kwargs)`**

Return the maximum amplitude of the raw waveforms on the best channel of
the first selected cluster.

If `channel_id` is not specified, the returned amplitudes may be null.

---

#### KwikController.get_spike_times


**`KwikController.get_spike_times(self, cluster_id, n=None)`**

Return the spike times of spikes returned by `get_spike_ids(cluster_id, n)`.

---

#### KwikController.on_save_clustering


**`KwikController.on_save_clustering(self, sender, spike_clusters, groups, *labels)`**

Save the modified data.

---

#### KwikController.peak_channel_similarity


**`KwikController.peak_channel_similarity(self, cluster_id)`**

Return the list of similar clusters to a given cluster, just on the basis of the
peak channel.

**Parameters**

* `cluster_id : int`

**Returns**

* `similarities : list`
    List of tuples `(other_cluster_id, similarity_value)` sorted by decreasing
    similarity value.

---<|MERGE_RESOLUTION|>--- conflicted
+++ resolved
@@ -1193,7 +1193,7 @@
 #### GUI.get_menu
 
 
-**`GUI.get_menu(self, name)`**
+**`GUI.get_menu(self, name, insert_before=None)`**
 
 Get or create a menu.
 
@@ -7272,10 +7272,6 @@
 
 **`CorrelogramView.update_status(self)`**
 
-<<<<<<< HEAD
-
-=======
->>>>>>> 008f0b32
 
 
 ---
@@ -7287,15 +7283,6 @@
 
 View state, a Bunch instance automatically persisted in the GUI state when the
 GUI is closed. To be overriden.
-
----
-
-#### CorrelogramView.status
-
-
-**`CorrelogramView.status`**
-
-
 
 ---
 
@@ -7576,18 +7563,6 @@
 
 **`FeatureView.update_status(self)`**
 
-<<<<<<< HEAD
-
-
----
-
-#### FeatureView.color_scheme
-
-
-**`FeatureView.color_scheme`**
-
-=======
->>>>>>> 008f0b32
 
 
 ---
@@ -7612,18 +7587,6 @@
 ---
 
 #### FeatureView.status
-<<<<<<< HEAD
-
-
-**`FeatureView.status`**
-
-
-
----
-
-### phy.cluster.FiringRateView
-=======
->>>>>>> 008f0b32
 
 
 **`FeatureView.status`**
@@ -7859,15 +7822,6 @@
 
 ---
 
-#### FiringRateView.status
-
-
-**`FiringRateView.status`**
-
-
-
----
-
 ### phy.cluster.HistogramView
 
 This view displays a histogram for every selected cluster, along with a possible plot
@@ -8094,18 +8048,6 @@
 ---
 
 #### HistogramView.status
-<<<<<<< HEAD
-
-
-**`HistogramView.status`**
-
-
-
----
-
-### phy.cluster.ISIView
-=======
->>>>>>> 008f0b32
 
 
 **`HistogramView.status`**
@@ -8329,15 +8271,6 @@
 
 View state, a Bunch instance automatically persisted in the GUI state when the
 GUI is closed. To be overriden.
-
----
-
-#### ISIView.status
-
-
-**`ISIView.status`**
-
-
 
 ---
 
@@ -8498,10 +8431,6 @@
 
 **`ManualClusteringView.update_status(self)`**
 
-<<<<<<< HEAD
-
-=======
->>>>>>> 008f0b32
 
 
 ---
@@ -8525,15 +8454,6 @@
 
 ---
 
-#### ManualClusteringView.status
-
-
-**`ManualClusteringView.status`**
-
-To be overriden.
-
----
-
 ### phy.cluster.ProbeView
 
 This view displays the positions of all channels on the probe, highlighting channels
@@ -8669,7 +8589,6 @@
 ---
 
 #### ProbeView.toggle_show_labels
-<<<<<<< HEAD
 
 
 **`ProbeView.toggle_show_labels(self, checked)`**
@@ -8678,26 +8597,11 @@
 
 ---
 
-#### ProbeView.update_color
-=======
->>>>>>> 008f0b32
-
-
-**`ProbeView.toggle_show_labels(self, checked)`**
-
-Toggle the display of the channel ids.
-
----
-
 #### ProbeView.update_status
 
 
 **`ProbeView.update_status(self)`**
 
-<<<<<<< HEAD
-
-=======
->>>>>>> 008f0b32
 
 
 ---
@@ -8709,15 +8613,6 @@
 
 View state, a Bunch instance automatically persisted in the GUI state when the
 GUI is closed. To be overriden.
-
----
-
-#### ProbeView.status
-
-
-**`ProbeView.status`**
-
-To be overriden.
 
 ---
 
@@ -9030,18 +8925,6 @@
 ---
 
 #### RasterView.status
-<<<<<<< HEAD
-
-
-**`RasterView.status`**
-
-
-
----
-
-### phy.cluster.ScatterView
-=======
->>>>>>> 008f0b32
 
 
 **`RasterView.status`**
@@ -9222,18 +9105,6 @@
 
 **`ScatterView.update_status(self)`**
 
-<<<<<<< HEAD
-
-
----
-
-#### ScatterView.color_scheme
-
-
-**`ScatterView.color_scheme`**
-
-=======
->>>>>>> 008f0b32
 
 
 ---
